.\"  OpenVPN -- An application to securely tunnel IP networks
.\"             over a single TCP/UDP port, with support for SSL/TLS-based
.\"             session authentication and key exchange,
.\"             packet encryption, packet authentication, and
.\"             packet compression.
.\"
.\"  Copyright (C) 2002-2009 OpenVPN Technologies, Inc. <sales@openvpn.net>
.\"
.\"  This program is free software; you can redistribute it and/or modify
.\"  it under the terms of the GNU General Public License version 2
.\"  as published by the Free Software Foundation.
.\"
.\"  This program is distributed in the hope that it will be useful,
.\"  but WITHOUT ANY WARRANTY; without even the implied warranty of
.\"  MERCHANTABILITY or FITNESS FOR A PARTICULAR PURPOSE.  See the
.\"  GNU General Public License for more details.
.\"
.\"  You should have received a copy of the GNU General Public License
.\"  along with this program (see the file COPYING included with this
.\"  distribution); if not, write to the Free Software Foundation, Inc.,
.\"  59 Temple Place, Suite 330, Boston, MA  02111-1307  USA
.\"
.\" Manual page for openvpn
.\
.\" SH section heading
.\" SS subsection heading
.\" LP paragraph
.\" IP indented paragraph
.\" TP hanging label
.\
.\" .nf -- no formatting
.\" .fi -- resume formatting
.\" .ft 3 -- boldface
.\" .ft -- normal face
.\" .in +|-{n} -- indent
.\"
.TH openvpn 8 "17 November 2008"
.\"*********************************************************
.SH NAME
openvpn \- secure IP tunnel daemon.
.\"*********************************************************
.SH SYNOPSIS
.ft 3
openvpn [ options ... ]
.ft
.\"*********************************************************
.SH INTRODUCTION
.LP
OpenVPN is an open source VPN daemon by James Yonan.
Because OpenVPN tries to
be a universal VPN tool offering a great deal of flexibility,
there are a lot of options on this manual page.
If you're new to OpenVPN, you might want to skip ahead to the
examples section where you will see how to construct simple
VPNs on the command line without even needing a configuration file.

Also note that there's more documentation and examples on
the OpenVPN web site:
.I http://openvpn.net/

And if you would like to see a shorter version of this manual,
see the openvpn usage message which can be obtained by
running
.B openvpn
without any parameters.
.\"*********************************************************
.SH DESCRIPTION
.LP
OpenVPN is a robust and highly flexible VPN daemon.
OpenVPN supports SSL/TLS security, ethernet bridging,
TCP or UDP tunnel transport through proxies or NAT,
support for dynamic IP addresses and DHCP,
scalability to hundreds or thousands of users,
and portability to most major OS platforms.

OpenVPN is tightly bound to the OpenSSL library, and derives much
of its crypto capabilities from it.

OpenVPN supports
conventional encryption
using a pre-shared secret key
.B (Static Key mode)
or
public key security
.B (SSL/TLS mode)
using client & server certificates.
OpenVPN also
supports non-encrypted TCP/UDP tunnels.  

OpenVPN is designed to work with the
.B TUN/TAP
virtual networking interface that exists on most platforms.

Overall, OpenVPN aims to offer many of the key features of IPSec but
with a relatively lightweight footprint.
.\"*********************************************************
.SH OPTIONS
OpenVPN allows any option to be placed either on the command line
or in a configuration file.  Though all command line options are preceded
by a double-leading-dash ("\-\-"), this prefix can be removed when
an option is placed in a configuration file.
.\"*********************************************************
.TP
.B \-\-help
Show options.
.\"*********************************************************
.TP
.B \-\-config file
Load additional config options from
.B file
where each line corresponds to one command line option,
but with the leading '\-\-' removed.

If
.B \-\-config file
is the only option to the openvpn command,
the
.B \-\-config
can be removed, and the command can be given as
.B openvpn file

Note that
configuration files can be nested to a reasonable depth.

Double quotation or single quotation characters ("", '')
can be used to enclose single parameters containing whitespace,
and "#" or ";" characters in the first column
can be used to denote comments.

Note that OpenVPN 2.0 and higher performs backslash-based shell
escaping for characters not in single quotations,
so the following mappings should be observed:

.nf
.ft 3
.in +4
\\\\       Maps to a single backslash character (\\).
\\"       Pass a literal doublequote character ("), don't
         interpret it as enclosing a parameter.
\\[SPACE] Pass a literal space or tab character, don't
         interpret it as a parameter delimiter.
.in -4
.ft
.fi

For example on Windows, use double backslashes to
represent pathnames:

.nf
.ft 3
.in +4
secret "c:\\\\OpenVPN\\\\secret.key"
.in -4
.ft
.fi

For examples of configuration files,
see
.I http://openvpn.net/examples.html

Here is an example configuration file:

.nf
.ft 3
.in +4
#
# Sample OpenVPN configuration file for
# using a pre-shared static key.
#
# '#' or ';' may be used to delimit comments.

# Use a dynamic tun device.
dev tun

# Our remote peer
remote mypeer.mydomain

# 10.1.0.1 is our local VPN endpoint
# 10.1.0.2 is our remote VPN endpoint
ifconfig 10.1.0.1 10.1.0.2

# Our pre-shared static key
secret static.key
.in -4
.ft
.fi
.\"*********************************************************
.SS Tunnel Options:
.TP
.B \-\-mode m
Set OpenVPN major mode.  By default, OpenVPN runs in
point-to-point mode ("p2p").  OpenVPN 2.0 introduces
a new mode ("server") which implements a multi-client
server capability.
.\"*********************************************************
.TP
.B \-\-local host
Local host name or IP address for bind.
If specified, OpenVPN will bind to this address only.
If unspecified, OpenVPN will bind to all interfaces.
.\"*********************************************************
.TP
.B \-\-remote host [port] [proto]
Remote host name or IP address.  On the client, multiple
.B \-\-remote
options may be specified for redundancy, each referring
to a different OpenVPN server.  Specifying multiple
.B \-\-remote
options for this purpose is a special case of the more
general connection-profile feature.  See the
.B <connection>
documentation below.

The OpenVPN client will try to connect to a server at
.B host:port
in the order specified by the list of
.B \-\-remote
options.

.B proto
indicates the protocol to use when connecting with the
remote, and may be "tcp" or "udp".

The client will move on to the next host in the list,
in the event of connection failure.
Note that at any given time, the OpenVPN client
will at most be connected to
one server.

Note that since UDP is connectionless, connection failure
is defined by the
.B \-\-ping
and
.B \-\-ping-restart
options.

Note the following corner case:  If you use multiple
.B \-\-remote
options, AND you are dropping root privileges on
the client with
.B \-\-user
and/or
.B \-\-group,
AND the client is running a non-Windows OS, if the client needs
to switch to a different server, and that server pushes
back different TUN/TAP or route settings, the client may lack
the necessary privileges to close and reopen the TUN/TAP interface.
This could cause the client to exit with a fatal error.

If
.B \-\-remote
is unspecified, OpenVPN will listen
for packets from any IP address, but will not act on those packets unless
they pass all authentication tests.  This requirement for authentication
is binding on all potential peers, even those from known and supposedly
trusted IP addresses (it is very easy to forge a source IP address on
a UDP packet).

When used in TCP mode, 
.B \-\-remote
will act as a filter, rejecting connections from any host which does
not match
.B host.

If
.B host
is a DNS name which resolves to multiple IP addresses,
one will be randomly
chosen, providing a sort of basic load-balancing and
failover capability.
.\"*********************************************************
.TP
.B <connection>
Define a client connection
profile.  Client connection profiles are groups of OpenVPN options that
describe how to connect to a given OpenVPN server.  Client connection
profiles are specified within an OpenVPN configuration file, and
each profile is bracketed by
.B <connection>
and
.B </connection>.

An OpenVPN client will try each connection profile sequentially
until it achieves a successful connection.  

.B \-\-remote-random
can be used to initially "scramble" the connection
list.

Here is an example of connection profile usage:

.nf
.ft 3
.in +4
client
dev tun

<connection>
remote 198.19.34.56 1194 udp
</connection>

<connection>
remote 198.19.34.56 443 tcp
</connection>

<connection>
remote 198.19.34.56 443 tcp
http-proxy 192.168.0.8 8080
http-proxy-retry
</connection>

<connection>
remote 198.19.36.99 443 tcp
http-proxy 192.168.0.8 8080
http-proxy-retry
</connection>

persist-key
persist-tun
pkcs12 client.p12
ns-cert-type server
verb 3
.in -4
.ft
.fi

First we try to connect to a server at 198.19.34.56:1194 using UDP.
If that fails, we then try to connect to 198.19.34.56:443 using TCP.
If that also fails, then try connecting through an HTTP proxy at 
192.168.0.8:8080 to 198.19.34.56:443 using TCP.  Finally, try to
connect through the same proxy to a server at 198.19.36.99:443
using TCP.

The following OpenVPN options may be used inside of
a
.B <connection>
block:

.B bind,
.B connect-retry,
.B connect-retry-max,
.B connect-timeout,
.B float,
.B http-proxy,
.B http-proxy-option,
.B http-proxy-retry,
.B http-proxy-timeout,
.B local,
.B lport,
.B nobind,
.B port,
.B proto,
.B remote,
.B rport,
.B socks-proxy, and
.B socks-proxy-retry.

A defaulting mechanism exists for specifying options to apply to
all
.B <connection>
profiles.  If any of the above options (with the exception of
.B remote
) appear outside of a
.B <connection>
block, but in a configuration file which has one or more
.B <connection>
blocks, the option setting will be used as a default for
.B <connection>
blocks which follow it in the configuration file.

For example, suppose the
.B nobind
option were placed in the sample configuration file above, near
the top of the file, before the first
.B <connection>
block.  The effect would be as if
.B nobind
were declared in all
.B <connection>
blocks below it.

.\"*********************************************************
.TP
.B \-\-remote-random
When multiple
.B \-\-remote
address/ports are specified, or if connection profiles are being
used, initially randomize the order of the list
as a kind of basic load-balancing measure.
.\"*********************************************************
.TP
.B \-\-proto p
Use protocol
.B p
for communicating with remote host.
.B p
can be
.B udp,
.B tcp-client,
or
.B tcp-server.

The default protocol is
.B udp
when
.B \-\-proto
is not specified.

For UDP operation,
.B \-\-proto udp
should be specified on both peers.

For TCP operation, one peer must use
.B \-\-proto tcp-server
and the other must use
.B \-\-proto tcp-client.
A peer started with
.B tcp-server
will wait indefinitely for an incoming connection.  A peer
started with
.B tcp-client
will attempt to connect, and if that fails, will sleep for 5
seconds (adjustable via the
.B \-\-connect-retry
option) and try again infinite or up to N retries (adjustable via the
.B \-\-connect-retry-max
option).  Both TCP client and server will simulate
a SIGUSR1 restart signal if either side resets the connection.

OpenVPN is designed to operate optimally over UDP, but TCP capability is provided
for situations where UDP cannot be used.
In comparison with UDP, TCP will usually be
somewhat less efficient and less robust when used over unreliable or congested
networks.

This article outlines some of problems with tunneling IP over TCP:

.I http://sites.inka.de/sites/bigred/devel/tcp-tcp.html

There are certain cases, however, where using TCP may be advantageous from
a security and robustness perspective, such as tunneling non-IP or
application-level UDP protocols, or tunneling protocols which don't
possess a built-in reliability layer.
.\"*********************************************************
.TP
.B \-\-connect-retry n
For
.B \-\-proto tcp-client,
take
.B n
as the
number of seconds to wait
between connection retries (default=5).
.\"*********************************************************
.TP
.B \-\-connect-retry-max n
For
.B \-\-proto tcp-client,
take
.B n
as the
number of retries of connection attempt (default=infinite).
.\"*********************************************************
.TP
.B \-\-auto-proxy
Try to sense HTTP or SOCKS proxy settings automatically.
If no settings are present, a direct connection will be attempted.
If both HTTP and SOCKS settings are present, HTTP will be preferred.
If the HTTP proxy server requires a password, it will be queried from
stdin or the management interface.  If the underlying OS doesn't support an API for
returning proxy settings, a direct connection will be attempted.
Currently, only Windows clients support this option via the
InternetQueryOption API.
This option exists in OpenVPN 2.1 or higher.
.\"*********************************************************
.TP
.B \-\-http-proxy server port [authfile|'auto'] [auth-method]
Connect to remote host through an HTTP proxy at address
.B server
and port
.B port.
If HTTP Proxy-Authenticate is required,
.B authfile
is a file containing a username and password on 2 lines, or
"stdin" to prompt from console.

.B auth-method
should be one of "none", "basic", or "ntlm".

The
.B auto
flag causes OpenVPN to automatically determine the
.B auth-method
and query stdin or the management interface for
username/password credentials, if required.  This flag
exists on OpenVPN 2.1 or higher.
.\"*********************************************************
.TP
.B \-\-http-proxy-retry
Retry indefinitely on HTTP proxy errors.  If an HTTP proxy error
occurs, simulate a SIGUSR1 reset.
.\"*********************************************************
.TP
.B \-\-http-proxy-timeout n
Set proxy timeout to
.B n
seconds, default=5.
.\"*********************************************************
.TP
.B \-\-http-proxy-option type [parm]
Set extended HTTP proxy options.
Repeat to set multiple options.

.B VERSION version \-\-
Set HTTP version number to
.B version
(default=1.0).

.B AGENT user-agent \-\-
Set HTTP "User-Agent" string to
.B user-agent.
.\"*********************************************************
.TP
.B \-\-socks-proxy server [port]
Connect to remote host through a Socks5 proxy at address
.B server
and port
.B port
(default=1080).
.\"*********************************************************
.TP
.B \-\-socks-proxy-retry
Retry indefinitely on Socks proxy errors.  If a Socks proxy error
occurs, simulate a SIGUSR1 reset.
.\"*********************************************************
.TP
.B \-\-resolv-retry n
If hostname resolve fails for
.B \-\-remote,
retry resolve for
.B n
seconds before failing.

Set
.B n
to "infinite" to retry indefinitely.

By default,
.B \-\-resolv-retry infinite
is enabled.  You can disable by setting n=0.
.\"*********************************************************
.TP
.B \-\-float
Allow remote peer to change its IP address and/or port number, such as due to
DHCP (this is the default if
.B \-\-remote
is not used).
.B \-\-float
when specified with
.B \-\-remote
allows an OpenVPN session to initially connect to a peer
at a known address, however if packets arrive from a new
address and pass all authentication tests, the new address
will take control of the session.  This is useful when
you are connecting to a peer which holds a dynamic address
such as a dial-in user or DHCP client.

Essentially,
.B \-\-float
tells OpenVPN to accept authenticated packets
from any address, not only the address which was specified in the
.B \-\-remote
option.
.\"*********************************************************
.TP
.B \-\-ipchange cmd
Execute shell command
.B cmd
when our remote ip-address is initially authenticated or
changes.

Execute as:

.B cmd ip_address port_number

Don't use
.B \-\-ipchange
in
.B \-\-mode server
mode.  Use a
.B \-\-client-connect
script instead.

See the "Environmental Variables" section below for
additional parameters passed as environmental variables.

Note that
.B cmd
can be a shell command with multiple arguments, in which
case all OpenVPN-generated arguments will be appended
to
.B cmd
to build a command line which will be passed to the script.

If you are running in a dynamic IP address environment where
the IP addresses of either peer could change without notice,
you can use this script, for example, to edit the
.I /etc/hosts
file with the current address of the peer.  The script will
be run every time the remote peer changes its IP address.

Similarly if
.I our
IP address changes due to DHCP, we should configure
our IP address change script (see man page for
.BR dhcpcd (8)
) to deliver a
.B SIGHUP
or
.B SIGUSR1
signal to OpenVPN.  OpenVPN will then
reestablish a connection with its most recently authenticated
peer on its new IP address.
.\"*********************************************************
.TP
.B \-\-port port
TCP/UDP port number for both local and remote.  The current
default of 1194 represents the official IANA port number
assignment for OpenVPN and has been used since version 2.0-beta17.
Previous versions used port 5000 as the default.
.\"*********************************************************
.TP
.B \-\-lport port
TCP/UDP port number for bind.
.\"*********************************************************
.TP
.B \-\-rport port
TCP/UDP port number for remote.
.\"*********************************************************
.TP
.B \-\-bind
Bind to local address and port. This is the default unless any of 
.B \-\-proto tcp-client
,
.B \-\-http-proxy
or
.B \-\-socks-proxy
are used.
.\"*********************************************************
.TP
.B \-\-nobind
Do not bind to local address and port.  The IP stack will allocate
a dynamic port for returning packets.  Since the value of the dynamic port
could not be known in advance by a peer, this option is only suitable for
peers which will be initiating connections by using the
.B \-\-remote
option.
.\"*********************************************************
.TP
.B \-\-dev tunX | tapX | null
TUN/TAP virtual network device (
.B X
can be omitted for a dynamic device.)

See examples section below
for an example on setting up a TUN device.

You must use either tun devices on both ends of the connection
or tap devices on both ends.  You cannot mix them, as they
represent different underlying network layers.

.B tun
devices encapsulate IPv4 or IPv6 (OSI Layer 3) while
.B tap
devices encapsulate Ethernet 802.3 (OSI Layer 2).
.\"*********************************************************
.TP
.B \-\-dev-type device-type
Which device type are we using?
.B device-type
should be
.B tun
(OSI Layer 3)
or
.B tap
(OSI Layer 2).
Use this option only if the TUN/TAP device used with
.B \-\-dev
does not begin with
.B tun
or
.B tap.
.\"*********************************************************
.TP
.B \-\-topology mode
Configure virtual addressing topology when running in
.B \-\-dev tun
mode.  This directive has no meaning in
.B \-\-dev tap
mode, which always uses a
.B subnet
topology.

If you set this directive on the server, the
.B \-\-server
and
.B \-\-server-bridge
directives will automatically push your chosen topology setting to clients
as well.  This directive can also be manually pushed to clients.  Like the
.B \-\-dev
directive, this directive must always be compatible between client and server.

.B mode
can be one of:

.B net30 \-\-
Use a point-to-point topology, by allocating one /30 subnet per client.
This is designed to allow point-to-point semantics when some
or all of the connecting clients might be Windows systems.  This is the
default on OpenVPN 2.0.

.B p2p \-\-
Use a point-to-point topology where the remote endpoint of the client's
tun interface always points to the local endpoint of the server's tun interface.
This mode allocates a single IP address per connecting client.
Only use
when none of the connecting clients are Windows systems.  This mode
is functionally equivalent to the
.B \-\-ifconfig-pool-linear
directive which is available in OpenVPN 2.0 and is now deprecated.

.B subnet \-\-
Use a subnet rather than a point-to-point topology by
configuring the tun interface with a local IP address and subnet mask,
similar to the topology used in
.B \-\-dev tap
and ethernet bridging mode.
This mode allocates a single IP address per connecting client and works on
Windows as well.  Only available when server and clients are OpenVPN 2.1 or
higher, or OpenVPN 2.0.x which has been manually patched with the
.B \-\-topology
directive code.  When used on Windows, requires version 8.2 or higher
of the TAP-Win32 driver.  When used on *nix, requires that the tun
driver supports an
.BR ifconfig (8)
command which sets a subnet instead of a remote endpoint IP address.

This option exists in OpenVPN 2.1 or higher.
.\"*********************************************************
.TP
.B \-\-tun-ipv6
Build a tun link capable of forwarding IPv6 traffic.
Should be used in conjunction with
.B \-\-dev tun
or
.B \-\-dev tunX.
A warning will be displayed
if no specific IPv6 TUN support for your OS has been compiled into OpenVPN.
.\"*********************************************************
.TP
.B \-\-dev-node node
Explicitly set the device node rather than using
/dev/net/tun, /dev/tun, /dev/tap, etc.  If OpenVPN
cannot figure out whether
.B node
is a TUN or TAP device based on the name, you should
also specify
.B \-\-dev-type tun
or
.B \-\-dev-type tap.

On Windows systems, select the TAP-Win32 adapter which
is named
.B node
in the Network Connections Control Panel or the
raw GUID of the adapter enclosed by braces.
The
.B \-\-show-adapters
option under Windows can also be used
to enumerate all available TAP-Win32
adapters and will show both the network
connections control panel name and the GUID for
each TAP-Win32 adapter.
.TP
.B \-\-lladdr address
Specify the link layer address, more commonly known as the MAC address.
Only applied to TAP devices.
.\"*********************************************************
.TP
.B \-\-iproute cmd
Set alternate command to execute instead of default iproute2 command.
May be used in order to execute OpenVPN in unprivileged environment.
.\"*********************************************************
.TP
.B \-\-ifconfig l rn
Set TUN/TAP adapter parameters. 
.B l
is the IP address of the local VPN endpoint.
For TUN devices,
.B rn
is the IP address of the remote VPN endpoint.
For TAP devices,
.B rn
is the subnet mask of the virtual ethernet segment
which is being created or connected to.

For TUN devices, which facilitate virtual
point-to-point IP connections,
the proper usage of
.B \-\-ifconfig
is to use two private IP addresses
which are not a member of any
existing subnet which is in use.
The IP addresses may be consecutive
and should have their order reversed
on the remote peer.  After the VPN
is established, by pinging
.B rn,
you will be pinging across the VPN.

For TAP devices, which provide
the ability to create virtual
ethernet segments,
.B \-\-ifconfig
is used to set an IP address and
subnet mask just as a physical
ethernet adapter would be
similarly configured.  If you are
attempting to connect to a remote
ethernet bridge, the IP address
and subnet should be set to values
which would be valid on the
the bridged ethernet segment (note
also that DHCP can be used for the
same purpose).

This option, while primarily a proxy for the
.BR ifconfig (8)
command, is designed to simplify TUN/TAP
tunnel configuration by providing a
standard interface to the different
ifconfig implementations on different
platforms.

.B \-\-ifconfig
parameters which are IP addresses can
also be specified as a DNS or /etc/hosts
file resolvable name.

For TAP devices,
.B \-\-ifconfig
should not be used if the TAP interface will be
getting an IP address lease from a DHCP
server.
.\"*********************************************************
.TP
.B \-\-ifconfig-noexec
Don't actually execute ifconfig/netsh commands, instead
pass
.B \-\-ifconfig
parameters to scripts using environmental variables.
.\"*********************************************************
.TP
.B \-\-ifconfig-nowarn
Don't output an options consistency check warning
if the
.B \-\-ifconfig
option on this side of the
connection doesn't match the remote side.  This is useful
when you want to retain the overall benefits of the
options consistency check (also see
.B \-\-disable-occ
option) while only disabling the ifconfig component of
the check.

For example,
if you have a configuration where the local host uses
.B \-\-ifconfig
but the remote host does not, use
.B \-\-ifconfig-nowarn
on the local host.

This option will also silence warnings about potential
address conflicts which occasionally annoy more experienced
users by triggering "false positive" warnings.
.\"*********************************************************
.TP
.B \-\-route network/IP [netmask] [gateway] [metric]
Add route to routing table after connection is established.
Multiple routes can be specified.  Routes will be
automatically torn down in reverse order prior to
TUN/TAP device close.

This option is intended as
a convenience proxy for the
.BR route (8)
shell command,
while at the same time providing portable semantics
across OpenVPN's platform space.

.B netmask
default \-\- 255.255.255.255

.B gateway
default \-\- taken from
.B \-\-route-gateway
or the second parameter to
.B \-\-ifconfig
when
.B \-\-dev tun
is specified.

.B metric
default \-\- taken from
.B \-\-route-metric
otherwise 0.

The default can be specified by leaving an option blank or setting
it to "default".

The
.B network
and
.B gateway
parameters can
also be specified as a DNS or /etc/hosts
file resolvable name, or as one of three special keywords:

.B vpn_gateway
\-\- The remote VPN endpoint address
(derived either from
.B \-\-route-gateway
or the second parameter to
.B \-\-ifconfig
when
.B \-\-dev tun
is specified).

.B net_gateway
\-\- The pre-existing IP default gateway, read from the routing
table (not supported on all OSes).

.B remote_host
\-\- The
.B \-\-remote
address if OpenVPN is being run in client mode, and is undefined in server mode.
.\"*********************************************************
.TP
.B \-\-max-routes n
Allow a maximum number of n
.B \-\-route
options to be specified, either in the local configuration file,
or pulled from an OpenVPN server.  By default, n=100.
.\"*********************************************************
.TP
.B \-\-route-gateway gw|'dhcp'
Specify a default gateway
.B gw
for use with
.B \-\-route.

If
.B dhcp
is specified as the parameter,
the gateway address will be extracted from a DHCP
negotiation with the OpenVPN server-side LAN.
.\"*********************************************************
.TP
.B \-\-route-metric m
Specify a default metric
.B m
for use with
.B \-\-route.
.\"*********************************************************
.TP
.B \-\-route-delay [n] [w]
Delay
.B n
seconds (default=0) after connection
establishment, before adding routes. If
.B n
is 0, routes will be added immediately upon connection
establishment.  If
.B \-\-route-delay
is omitted, routes will be added immediately after TUN/TAP device
open and
.B \-\-up
script execution, before any
.B \-\-user
or 
.B \-\-group
privilege downgrade (or
.B \-\-chroot
execution.)

This option is designed to be useful in scenarios where DHCP is
used to set
tap adapter addresses.  The delay will give the DHCP handshake
time to complete before routes are added.

On Windows,
.B \-\-route-delay
tries to be more intelligent by waiting
.B w
seconds (w=30 by default)
for the TAP-Win32 adapter to come up before adding routes.
.\"*********************************************************
.TP
.B \-\-route-up cmd
Execute shell command
.B cmd
after routes are added, subject to
.B \-\-route-delay.

See the "Environmental Variables" section below for
additional parameters passed as environmental variables.

Note that
.B cmd
can be a shell command with multiple arguments.
.\"*********************************************************
.TP
.B \-\-route-noexec
Don't add or remove routes automatically.  Instead pass routes to
.B \-\-route-up
script using environmental variables.
.\"*********************************************************
.TP
.B \-\-route-nopull
When used with
.B \-\-client
or
.B \-\-pull,
accept options pushed by server EXCEPT for routes.

When used on the client, this option effectively bars the
server from adding routes to the client's routing table,
however note that this option still allows the server
to set the TCP/IP properties of the client's TUN/TAP interface.
.\"*********************************************************
.TP
.B \-\-allow-pull-fqdn
Allow client to pull DNS names from server (rather than being limited
to IP address) for
.B \-\-ifconfig,
.B \-\-route,
and
.B \-\-route-gateway.
.\"*********************************************************
.TP
.B \-\-redirect-gateway flags...
(Experimental) Automatically execute routing commands to cause all outgoing IP traffic
to be redirected over the VPN.

This option performs three steps:

.B (1)
Create a static route for the
.B \-\-remote
address which forwards to the pre-existing default gateway.
This is done so that
.B (3)
will not create a routing loop.

.B (2)
Delete the default gateway route.

.B (3)
Set the new default gateway to be the VPN endpoint address (derived either from
.B \-\-route-gateway
or the second parameter to
.B \-\-ifconfig
when
.B \-\-dev tun
is specified).

When the tunnel is torn down, all of the above steps are reversed so
that the original default route is restored.

Option flags:

.B local \-\-
Add the
.B local
flag if both OpenVPN servers are directly connected via a common subnet,
such as with wireless.  The
.B local
flag will cause step
.B 1
above to be omitted.

.B def1 \-\-
Use this flag to override
the default gateway by using 0.0.0.0/1 and 128.0.0.0/1
rather than 0.0.0.0/0.  This has the benefit of overriding
but not wiping out the original default gateway. 

.B bypass-dhcp \-\-
Add a direct route to the DHCP server (if it is non-local) which
bypasses the tunnel
(Available on Windows clients, may not be available
on non-Windows clients).

.B bypass-dns \-\-
Add a direct route to the DNS server(s) (if they are non-local) which
bypasses the tunnel
(Available on Windows clients, may not be available
on non-Windows clients).

Using the def1 flag is highly recommended.
.\"*********************************************************
.TP
.B \-\-link-mtu n
Sets an upper bound on the size of UDP packets which are sent
between OpenVPN peers.  It's best not to set this parameter unless
you know what you're doing.
.\"*********************************************************
.TP
.B \-\-tun-mtu n
Take the TUN device MTU to be
.B n
and derive the link MTU
from it (default=1500).  In most cases, you will probably want to
leave this parameter set to its default value.

The MTU (Maximum Transmission Units) is
the maximum datagram size in bytes that can be sent unfragmented
over a particular network path.  OpenVPN requires that packets
on the control or data channels be sent unfragmented.

MTU problems often manifest themselves as connections which
hang during periods of active usage.

It's best to use the
.B \-\-fragment
and/or
.B \-\-mssfix
options to deal with MTU sizing issues.
.\"*********************************************************
.TP
.B \-\-tun-mtu-extra n
Assume that the TUN/TAP device might return as many as
.B n
bytes more than the
.B \-\-tun-mtu
size on read.  This parameter defaults to 0, which is sufficient for
most TUN devices.  TAP devices may introduce additional overhead in excess
of the MTU size, and a setting of 32 is the default when TAP devices are used.
This parameter only controls internal OpenVPN buffer sizing,
so there is no transmission overhead associated with using a larger value.
.\"*********************************************************
.TP
.B \-\-mtu-disc type
Should we do Path MTU discovery on TCP/UDP channel?  Only supported on OSes such
as Linux that supports the necessary system call to set.

.B 'no'
\-\- Never send DF (Don't Fragment) frames
.br
.B 'maybe'
\-\- Use per-route hints
.br
.B 'yes'
\-\- Always DF (Don't Fragment)
.br
.\"*********************************************************
.TP
.B \-\-mtu-test
To empirically measure MTU on connection startup,
add the
.B \-\-mtu-test
option to your configuration.
OpenVPN will send ping packets of various sizes
to the remote peer and measure the largest packets
which were successfully received.  The
.B \-\-mtu-test
process normally takes about 3 minutes to complete.
.\"*********************************************************
.TP
.B \-\-fragment max
Enable internal datagram fragmentation so
that no UDP datagrams are sent which
are larger than
.B max
bytes.

The
.B max
parameter is interpreted in the same way as the
.B \-\-link-mtu
parameter, i.e. the UDP packet size after encapsulation
overhead has been added in, but not including
the UDP header itself.

The
.B \-\-fragment
option only makes sense when you are using the UDP protocol (
.B \-\-proto udp
).

.B \-\-fragment
adds 4 bytes of overhead per datagram.

See the
.B \-\-mssfix
option below for an important related option to
.B \-\-fragment.

It should also be noted that this option is not meant to replace
UDP fragmentation at the IP stack level.  It is only meant as a
last resort when path MTU discovery is broken.  Using this option
is less efficient than fixing path MTU discovery for your IP link and
using native IP fragmentation instead.

Having said that, there are circumstances where using OpenVPN's
internal fragmentation capability may be your only option, such
as tunneling a UDP multicast stream which requires fragmentation.
.\"*********************************************************
.TP
.B \-\-mssfix max
Announce to TCP sessions running over the tunnel that they should limit
their send packet sizes such that after OpenVPN has encapsulated them,
the resulting UDP packet size that OpenVPN sends to its peer will not
exceed
.B max
bytes. The default value is
.B 1450.

The
.B max
parameter is interpreted in the same way as the
.B \-\-link-mtu
parameter, i.e. the UDP packet size after encapsulation
overhead has been added in, but not including
the UDP header itself.

The
.B \-\-mssfix
option only makes sense when you are using the UDP protocol
for OpenVPN peer-to-peer communication, i.e.
.B \-\-proto udp.

.B \-\-mssfix
and
.B \-\-fragment
can be ideally used together, where
.B \-\-mssfix
will try to keep TCP from needing
packet fragmentation in the first place,
and if big packets come through anyhow
(from protocols other than TCP),
.B \-\-fragment
will internally fragment them.

Both
.B \-\-fragment
and
.B \-\-mssfix
are designed to work around cases where Path MTU discovery
is broken on the network path between OpenVPN peers.

The usual symptom of such a breakdown is an OpenVPN
connection which successfully starts, but then stalls
during active usage.

If
.B \-\-fragment
and
.B \-\-mssfix
are used together,
.B \-\-mssfix
will take its default
.B max
parameter from the
.B \-\-fragment max
option.

Therefore, one could lower the maximum UDP packet size
to 1300 (a good first try for solving MTU-related
connection problems) with the following options:

.B \-\-tun-mtu 1500 \-\-fragment 1300 \-\-mssfix
.\"*********************************************************
.TP
.B \-\-sndbuf size
Set the TCP/UDP socket send buffer size.
Currently defaults to 65536 bytes.
.\"*********************************************************
.TP
.B \-\-rcvbuf size
Set the TCP/UDP socket receive buffer size.
Currently defaults to 65536 bytes.
.\"*********************************************************
.TP
.B \-\-socket-flags flags...
Apply the given flags to the OpenVPN transport socket.
Currently, only
.B TCP_NODELAY
is supported.

The
.B TCP_NODELAY
socket flag is useful in TCP mode, and causes the kernel
to send tunnel packets immediately over the TCP connection without
trying to group several smaller packets into a larger packet.
This can result in a considerably improvement in latency.

This option is pushable from server to client, and should be used
on both client and server for maximum effect.
.\"*********************************************************
.TP
.B \-\-txqueuelen n
(Linux only) Set the TX queue length on the TUN/TAP interface.
Currently defaults to 100.
.\"*********************************************************
.TP
.B \-\-shaper n
Limit bandwidth of outgoing tunnel data to
.B n
bytes per second on the TCP/UDP port.
If you want to limit the bandwidth
in both directions, use this option on both peers.

OpenVPN uses the following algorithm to implement
traffic shaping: Given a shaper rate of
.I n
bytes per second, after a datagram write of
.I b
bytes is queued on the TCP/UDP port, wait a minimum of
.I (b / n)
seconds before queuing the next write.

It should be noted that OpenVPN supports multiple
tunnels between the same two peers, allowing you
to construct full-speed and reduced bandwidth tunnels
at the same time,
routing low-priority data such as off-site backups
over the reduced bandwidth tunnel, and other data
over the full-speed tunnel.

Also note that for low bandwidth tunnels
(under 1000 bytes per second), you should probably
use lower MTU values as well (see above), otherwise
the packet latency will grow so large as to trigger
timeouts in the TLS layer and TCP connections running
over the tunnel.

OpenVPN allows
.B n
to be between 100 bytes/sec and 100 Mbytes/sec.
.\"*********************************************************
.TP
.B \-\-inactive n [bytes]
Causes OpenVPN to exit after
.B n
seconds of inactivity on the TUN/TAP device.  The time length
of inactivity is measured since the last incoming tunnel packet.

If the optional
.B bytes
parameter is included,
exit after n seconds of activity on tun/tap device
produces a combined in/out byte count that is less than
.B bytes.
.\"*********************************************************
.TP
.B \-\-ping n
Ping remote over the TCP/UDP control channel
if no packets have been sent for at least
.B n
seconds (specify
.B \-\-ping
on both peers to cause ping packets to be sent in both directions since
OpenVPN ping packets are not echoed like IP ping packets).
When used in one of OpenVPN's secure modes (where
.B \-\-secret, \-\-tls-server,
or
.B \-\-tls-client
is specified), the ping packet
will be cryptographically secure.

This option has two intended uses:

(1) Compatibility
with stateful firewalls.  The periodic ping will ensure that
a stateful firewall rule which allows OpenVPN UDP packets to
pass will not time out.

(2) To provide a basis for the remote to test the existence
of its peer using the
.B \-\-ping-exit
option.
.\"*********************************************************
.TP
.B \-\-ping-exit n
Causes OpenVPN to exit after
.B n
seconds pass without reception of a ping
or other packet from remote.
This option can be combined with
.B \-\-inactive, \-\-ping,
and
.B \-\-ping-exit
to create a two-tiered inactivity disconnect.

For example,

.B openvpn [options...] \-\-inactive 3600 \-\-ping 10 \-\-ping-exit 60

when used on both peers will cause OpenVPN to exit within 60
seconds if its peer disconnects, but will exit after one
hour if no actual tunnel data is exchanged.
.\"*********************************************************
.TP
.B \-\-ping-restart n
Similar to
.B \-\-ping-exit,
but trigger a
.B SIGUSR1
restart after
.B n
seconds pass without reception of a ping
or other packet from remote.

This option is useful in cases
where the remote peer has a dynamic IP address and
a low-TTL DNS name is used to track the IP address using
a service such as
.I http://dyndns.org/
+ a dynamic DNS client such
as
.B ddclient.

If the peer cannot be reached, a restart will be triggered, causing
the hostname used with
.B \-\-remote
to be re-resolved (if
.B \-\-resolv-retry
is also specified).

In server mode,
.B \-\-ping-restart, \-\-inactive,
or any other type of internally generated signal will always be
applied to
individual client instance objects, never to whole server itself.
Note also in server mode that any internally generated signal
which would normally cause a restart, will cause the deletion
of the client instance object instead.

In client mode, the
.B \-\-ping-restart
parameter is set to 120 seconds by default.  This default will
hold until the client pulls a replacement value from the server, based on
the
.B \-\-keepalive
setting in the server configuration.
To disable the 120 second default, set
.B \-\-ping-restart 0
on the client.

See the signals section below for more information
on
.B SIGUSR1.

Note that the behavior of
.B SIGUSR1
can be modified by the
.B \-\-persist-tun, \-\-persist-key, \-\-persist-local-ip,
and
.B \-\-persist-remote-ip
options.

Also note that
.B \-\-ping-exit
and
.B \-\-ping-restart
are mutually exclusive and cannot be used together.
.\"*********************************************************
.TP
.B \-\-keepalive n m
A helper directive designed to simplify the expression of
.B \-\-ping
and
.B \-\-ping-restart
in server mode configurations.

For example,
.B \-\-keepalive 10 60
expands as follows:

.nf
.ft 3
.in +4
 if mode server:
   ping 10
   ping-restart 120
   push "ping 10"
   push "ping-restart 60"
 else
   ping 10
   ping-restart 60
.in -4
.ft
.fi
.\"*********************************************************
.TP
.B \-\-ping-timer-rem
Run the
.B \-\-ping-exit
/
.B \-\-ping-restart
timer only if we have a remote address.  Use this option if you are
starting the daemon in listen mode (i.e. without an explicit
.B \-\-remote
peer), and you don't want to start clocking timeouts until a remote
peer connects.
.\"*********************************************************
.TP
.B \-\-persist-tun
Don't close and reopen TUN/TAP device or run up/down scripts
across
.B SIGUSR1
or
.B \-\-ping-restart
restarts.

.B SIGUSR1
is a restart signal similar to
.B SIGHUP,
but which offers finer-grained control over
reset options.
.\"*********************************************************
.TP
.B \-\-persist-key
Don't re-read key files across
.B SIGUSR1
or
.B \-\-ping-restart.

This option can be combined with
.B \-\-user nobody
to allow restarts triggered by the
.B SIGUSR1
signal.
Normally if you drop root privileges in OpenVPN,
the daemon cannot be restarted since it will now be unable to re-read protected
key files.

This option solves the problem by persisting keys across
.B SIGUSR1
resets, so they don't need to be re-read.
.\"*********************************************************
.TP
.B \-\-persist-local-ip
Preserve initially resolved local IP address and port number
across
.B SIGUSR1
or
.B \-\-ping-restart
restarts.
.\"*********************************************************
.TP
.B \-\-persist-remote-ip
Preserve most recently authenticated remote IP address and port number
across
.B SIGUSR1
or
.B \-\-ping-restart
restarts.
.\"*********************************************************
.TP
.B \-\-mlock
Disable paging by calling the POSIX mlockall function.
Requires that OpenVPN be initially run as root (though
OpenVPN can subsequently downgrade its UID using the
.B \-\-user
option).

Using this option ensures that key material and tunnel
data are never written to disk due to virtual
memory paging operations which occur under most
modern operating systems.  It ensures that even if an
attacker was able to crack the box running OpenVPN, he
would not be able to scan the system swap file to
recover previously used
ephemeral keys, which are used for a period of time
governed by the
.B \-\-reneg
options (see below), then are discarded.

The downside
of using
.B \-\-mlock
is that it will reduce the amount of physical
memory available to other applications.
.\"*********************************************************
.TP
.B \-\-up cmd
Shell command to run after successful TUN/TAP device open
(pre
.B \-\-user
UID change).  The up script is useful for specifying route
commands which route IP traffic destined for
private subnets which exist at the other
end of the VPN connection into the tunnel.

For
.B \-\-dev tun
execute as:

.B cmd tun_dev tun_mtu link_mtu ifconfig_local_ip ifconfig_remote_ip [ init | restart ]

For
.B \-\-dev tap
execute as:

.B cmd tap_dev tap_mtu link_mtu ifconfig_local_ip ifconfig_netmask [ init | restart ]

See the "Environmental Variables" section below for
additional parameters passed as environmental variables.

Note that
.B cmd
can be a shell command with multiple arguments, in which
case all OpenVPN-generated arguments will be appended
to
.B cmd
to build a command line which will be passed to the shell.

Typically,
.B cmd
will run a script to add routes to the tunnel.

Normally the up script is called after the TUN/TAP device is opened.
In this context, the last command line parameter passed to the script
will be
.I init.
If the
.B \-\-up-restart
option is also used, the up script will be called for restarts as
well.  A restart is considered to be a partial reinitialization
of OpenVPN where the TUN/TAP instance is preserved (the
.B \-\-persist-tun
option will enable such preservation).  A restart
can be generated by a SIGUSR1 signal, a
.B \-\-ping-restart
timeout, or a connection reset when the TCP protocol is enabled
with the
.B \-\-proto
option.  If a restart occurs, and
.B \-\-up-restart
has been specified, the up script will be called with
.I restart
as the last parameter.

The following standalone example shows how the
.B \-\-up
script can be called in both an initialization and restart context.
(NOTE: for security reasons, don't run the following example unless UDP port
9999 is blocked by your firewall.  Also, the example will run indefinitely,
so you should abort with control-c).

.B openvpn \-\-dev tun \-\-port 9999 \-\-verb 4 \-\-ping-restart 10 \-\-up 'echo up' \-\-down 'echo down' \-\-persist-tun \-\-up-restart

Note that OpenVPN also provides the
.B \-\-ifconfig
option to automatically ifconfig the TUN device,
eliminating the need to define an
.B \-\-up
script, unless you also want to configure routes
in the
.B \-\-up
script.

If
.B \-\-ifconfig
is also specified, OpenVPN will pass the ifconfig local
and remote endpoints on the command line to the
.B \-\-up
script so that they can be used to configure routes such as:

.B route add -net 10.0.0.0 netmask 255.255.255.0 gw $5
.\"*********************************************************
.TP
.B \-\-up-delay
Delay TUN/TAP open and possible
.B \-\-up
script execution
until after TCP/UDP connection establishment with peer.

In
.B \-\-proto udp
mode, this option normally requires the use of
.B \-\-ping
to allow connection initiation to be sensed in the absence
of tunnel data, since UDP is a "connectionless" protocol.

On Windows, this option will delay the TAP-Win32 media state
transitioning to "connected" until connection establishment,
i.e. the receipt of the first authenticated packet from the peer.
.\"*********************************************************
.TP
.B \-\-down cmd
Shell command to run after TUN/TAP device close
(post
.B \-\-user
UID change and/or
.B \-\-chroot
).  Called with the same parameters and environmental
variables as the
.B \-\-up
option above.

Note that if you reduce privileges by using
.B \-\-user
and/or
.B \-\-group,
your
.B \-\-down
script will also run at reduced privilege.
.\"*********************************************************
.TP
.B \-\-down-pre
Call
.B \-\-down
cmd/script before, rather than after, TUN/TAP close.
.\"*********************************************************
.TP
.B \-\-up-restart
Enable the
.B \-\-up
and
.B \-\-down
scripts to be called for restarts as well as initial program start.
This option is described more fully above in the
.B \-\-up
option documentation.
.\"*********************************************************
.TP
.B \-\-setenv name value
Set a custom environmental variable
.B name=value
to pass to script.
.\"*********************************************************
.TP
.B \-\-setenv FORWARD_COMPATIBLE 1
Relax config file syntax checking so that unknown directives
will trigger a warning but not a fatal error,
on the assumption that a given unknown directive might be valid
in future OpenVPN versions.

This option should be used with caution, as there are good security
reasons for having OpenVPN fail if it detects problems in a
config file.  Having said that, there are valid reasons for wanting
new software features to gracefully degrade when encountered by
older software versions.
.\"*********************************************************
.TP
.B \-\-setenv-safe name value
Set a custom environmental variable
.B OPENVPN_name=value
to pass to script.

This directive is designed to be pushed by the server to clients,
and the prepending of "OPENVPN_" to the environmental variable
is a safety precaution to prevent a LD_PRELOAD style attack
from a malicious or compromised server.
.\"*********************************************************
.TP
.B \-\-script-security level [method]
This directive offers policy-level control over OpenVPN's usage of external programs
and scripts.  Lower
.B level
values are more restrictive, higher values are more permissive.  Settings for
.B level:

.B 0 \-\-
Strictly no calling of external programs.
.br
.B 1 \-\-
(Default) Only call built-in executables such as ifconfig, ip, route, or netsh.
.br
.B 2 \-\-
Allow calling of built-in executables and user-defined scripts.
.br
.B 3 \-\-
Allow passwords to be passed to scripts via environmental variables (potentially unsafe).

The
.B method
parameter indicates how OpenVPN should call external commands and scripts.
Settings for
.B method:

.B execve \-\-
(default) Use execve() function on Unix family OSes and CreateProcess() on Windows.
.br
.B system \-\-
Use system() function (deprecated and less safe since the external program command
line is subject to shell expansion).

The
.B \-\-script-security
option was introduced in OpenVPN 2.1_rc9.  For configuration file compatibility
with previous OpenVPN versions, use:
.B \-\-script-security 3 system
.\"*********************************************************
.TP
.B \-\-disable-occ
Don't output a warning message if option inconsistencies are detected between
peers.  An example of an option inconsistency would be where one peer uses
.B \-\-dev tun
while the other peer uses
.B \-\-dev tap.

Use of this option is discouraged, but is provided as
a temporary fix in situations where a recent version of OpenVPN must
connect to an old version.
.\"*********************************************************
.TP
.B \-\-user user
Change the user ID of the OpenVPN process to
.B user
after initialization, dropping privileges in the process.
This option is useful to protect the system
in the event that some hostile party was able to gain control of
an OpenVPN session.  Though OpenVPN's security features make
this unlikely, it is provided as a second line of defense.

By setting
.B user
to
.I nobody
or somebody similarly unprivileged, the hostile party would be
limited in what damage they could cause.  Of course once
you take away privileges, you cannot return them
to an OpenVPN session.  This means, for example, that if
you want to reset an OpenVPN daemon with a
.B SIGUSR1
signal
(for example in response
to a DHCP reset), you should make use of one or more of the
.B \-\-persist
options to ensure that OpenVPN doesn't need to execute any privileged
operations in order to restart (such as re-reading key files
or running
.BR ifconfig
on the TUN device).
.\"*********************************************************
.TP
.B \-\-group group
Similar to the
.B \-\-user
option,
this option changes the group ID of the OpenVPN process to
.B group
after initialization.
.\"*********************************************************
.TP
.B \-\-cd dir
Change directory to
.B dir
prior to reading any files such as
configuration files, key files, scripts, etc.
.B dir
should be an absolute path, with a leading "/",
and without any references
to the current directory such as "." or "..".

This option is useful when you are running
OpenVPN in 
.B \-\-daemon
mode, and you want to consolidate all of
your OpenVPN control files in one location.
.\"*********************************************************
.TP
.B \-\-chroot dir
Chroot to
.B dir
after initialization.  
.B \-\-chroot
essentially redefines
.B dir
as being the top
level directory tree (/).  OpenVPN will therefore
be unable to access any files outside this tree.
This can be desirable from a security standpoint.

Since the chroot operation is delayed until after
initialization, most OpenVPN options that reference
files will operate in a pre-chroot context.

In many cases, the
.B dir
parameter can point to an empty directory, however
complications can result when scripts or restarts
are executed after the chroot operation.
.\"*********************************************************
.TP
.B \-\-setcon context
Apply SELinux
.B context
after initialization. This
essentially provides the ability to restrict OpenVPN's
rights to only network I/O operations, thanks to
SELinux. This goes further than
.B \-\-user
and
.B \-\-chroot
in that those two, while being great security features,
unfortunately do not protect against privilege escalation
by exploitation of a vulnerable system call. You can of
course combine all three, but please note that since
setcon requires access to /proc you will have to provide
it inside the chroot directory (e.g. with mount \-\-bind).

Since the setcon operation is delayed until after
initialization, OpenVPN can be restricted to just
network-related system calls, whereas by applying the
context before startup (such as the OpenVPN one provided
in the SELinux Reference Policies) you will have to
allow many things required only during initialization.

Like with chroot, complications can result when scripts
or restarts are executed after the setcon operation,
which is why you should really consider using the
.B \-\-persist-key
and
.B \-\-persist-tun
options.
.\"*********************************************************
.TP
.B \-\-daemon [progname]
Become a daemon after all initialization functions are completed.
This option will cause all message and error output to
be sent to the syslog file (such as /var/log/messages),
except for the output of shell scripts and
ifconfig commands,
which will go to /dev/null unless otherwise redirected.
The syslog redirection occurs immediately at the point
that
.B \-\-daemon
is parsed on the command line even though
the daemonization point occurs later.  If one of the
.B \-\-log
options is present, it will supercede syslog
redirection.

The optional
.B progname
parameter will cause OpenVPN to report its program name
to the system logger as
.B progname.
This can be useful in linking OpenVPN messages
in the syslog file with specific tunnels.
When unspecified,
.B progname
defaults to "openvpn".

When OpenVPN is run with the
.B \-\-daemon
option, it will try to delay daemonization until the majority of initialization
functions which are capable of generating fatal errors are complete.  This means
that initialization scripts can test the return status of the
openvpn command for a fairly reliable indication of whether the command
has correctly initialized and entered the packet forwarding event loop.

In OpenVPN, the vast majority of errors which occur after initialization are non-fatal.
.\"*********************************************************
.TP
.B \-\-syslog [progname]
Direct log output to system logger, but do not become a daemon.
See
.B \-\-daemon
directive above for description of
.B progname
parameter.
.\"*********************************************************
.TP
.B \-\-passtos
Set the TOS field of the tunnel packet to what the payload's TOS is.
.\"*********************************************************
.TP
.B \-\-inetd [wait|nowait] [progname]
Use this option when OpenVPN is being run from the inetd or
.BR xinetd(8)
server.

The
.B wait/nowait
option must match what is specified in the inetd/xinetd
config file.  The
.B nowait
mode can only be used with
.B \-\-proto tcp-server.
The default is
.B wait.
The
.B nowait
mode can be used to instantiate the OpenVPN daemon as a classic TCP server,
where client connection requests are serviced on a single
port number.  For additional information on this kind of configuration,
see the OpenVPN FAQ:
.I http://openvpn.net/faq.html#oneport

This option precludes the use of
.B \-\-daemon, \-\-local,
or
.B \-\-remote.
Note that this option causes message and error output to be handled in the same
way as the
.B \-\-daemon
option.  The optional
.B progname
parameter is also handled exactly as in
.B \-\-daemon.

Also note that in
.B wait
mode, each OpenVPN tunnel requires a separate TCP/UDP port and
a separate inetd or xinetd entry.  See the OpenVPN 1.x HOWTO for an example
on using OpenVPN with xinetd:
.I http://openvpn.net/1xhowto.html
.\"*********************************************************
.TP
.B \-\-log file
Output logging messages to
.B file,
including output to stdout/stderr which
is generated by called scripts.
If
.B file
already exists it will be truncated.
This option takes effect
immediately when it is parsed in the command line
and will supercede syslog output if
.B \-\-daemon
or
.B \-\-inetd
is also specified.
This option is persistent over the entire course of
an OpenVPN instantiation and will not be reset by SIGHUP,
SIGUSR1, or
.B \-\-ping-restart.

Note that on Windows, when OpenVPN is started as a service,
logging occurs by default without the need to specify
this option.
.\"*********************************************************
.TP
.B \-\-log-append file
Append logging messages to
.B file.
If
.B file
does not exist, it will be created.
This option behaves exactly like
.B \-\-log
except that it appends to rather
than truncating the log file.
.\"*********************************************************
.TP
.B \-\-suppress-timestamps
Avoid writing timestamps to log messages, even when they
otherwise would be prepended. In particular, this applies to
log messages sent to stdout.
.\"*********************************************************
.TP
.B \-\-writepid file
Write OpenVPN's main process ID to
.B file.
.\"*********************************************************
.TP
.B \-\-nice n
Change process priority after initialization
(
.B n
greater than 0 is lower priority,
.B n
less than zero is higher priority).
.\"*********************************************************
.\".TP
.\".B \-\-nice-work n
.\"Change priority of background TLS work thread.  The TLS thread
.\"feature is enabled when OpenVPN is built
.\"with pthread support, and you are running OpenVPN
.\"in TLS mode (i.e. with
.\".B \-\-tls-client
.\"or
.\".B \-\-tls-server
.\"specified).
.\"
.\"Using a TLS thread offloads the CPU-intensive process of SSL/TLS-based
.\"key exchange to a background thread so that it does not become
.\"a latency bottleneck in the tunnel packet forwarding process.
.\"
.\"The parameter
.\".B n
.\"is interpreted exactly as with the
.\".B \-\-nice
.\"option above, but in relation to the work thread rather
.\"than the main thread.
.\"*********************************************************
.TP
.B \-\-fast-io
(Experimental) Optimize TUN/TAP/UDP I/O writes by avoiding
a call to poll/epoll/select prior to the write operation.  The purpose
of such a call would normally be to block until the device
or socket is ready to accept the write.  Such blocking is unnecessary
on some platforms which don't support write blocking on UDP sockets
or TUN/TAP devices.  In such cases, one can optimize the event loop
by avoiding the poll/epoll/select call, improving CPU efficiency
by 5% to 10%.

This option can only be used on non-Windows systems, when
.B \-\-proto udp
is specified, and when
.B \-\-shaper
is NOT specified.
.\"*********************************************************
.TP
.B \-\-multihome
Configure a multi-homed UDP server.  This option can be used when
OpenVPN has been configured to listen on all interfaces, and will
attempt to bind client sessions to the interface on which packets
are being received, so that outgoing packets will be sent out
of the same interface.  Note that this option is only relevant for
UDP servers and currently is only implemented on Linux.

Note: clients connecting to a
.B \-\-multihome
server should always use the
.B \-\-nobind
option.
.\"*********************************************************
.TP
.B \-\-echo [parms...]
Echo
.B parms
to log output.

Designed to be used to send messages to a controlling application
which is receiving the OpenVPN log output.
.\"*********************************************************
.TP
.B \-\-remap-usr1 signal
Control whether internally or externally
generated SIGUSR1 signals are remapped to
SIGHUP (restart without persisting state) or
SIGTERM (exit).

.B signal
can be set to "SIGHUP" or "SIGTERM".  By default, no remapping
occurs.
.\"*********************************************************
.TP
.B \-\-verb n
Set output verbosity to
.B n
(default=1).  Each level shows all info from the previous levels.
Level 3 is recommended if you want a good summary
of what's happening without being swamped by output.

.B 0 \-\-
No output except fatal errors.
.br
.B 1 to 4 \-\-
Normal usage range.
.br
.B 5 \-\-
Output
.B R
and
.B W
characters to the console for each packet read and write, uppercase is
used for TCP/UDP packets and lowercase is used for TUN/TAP packets.
.br
.B 6 to 11 \-\-
Debug info range (see errlevel.h for additional
information on debug levels).
.\"*********************************************************
.TP
.B \-\-status file [n]
Write operational status to
.B file
every
.B n
seconds.

Status can also be written to the syslog by sending a
.B SIGUSR2
signal.
.\"*********************************************************
.TP
.B \-\-status-version [n]
Choose the status file format version number.  Currently
.B n
can be 1, 2, or 3 and defaults to 1.
.\"*********************************************************
.TP
.B \-\-mute n
Log at most
.B n
consecutive messages in the same category.  This is useful to
limit repetitive logging of similar message types.
.\"*********************************************************
.TP
.B \-\-comp-lzo [mode]
Use fast LZO compression \-\- may add up to 1 byte per
packet for incompressible data.
.B mode
may be "yes", "no", or "adaptive" (default).

In a server mode setup, it is possible to selectively turn
compression on or off for individual clients.

First, make sure the client-side config file enables selective
compression by having at least one
.B \-\-comp-lzo
directive, such as
.B \-\-comp-lzo no.
This will turn off compression by default,
but allow a future directive push from the server to
dynamically change the
on/off/adaptive setting.

Next in a
.B \-\-client-config-dir
file, specify the compression setting for the client,
for example:

.nf
.ft 3
.in +4
comp-lzo yes
push "comp-lzo yes"
.in -4
.ft
.fi

The first line sets the
.B comp-lzo
setting for the server
side of the link, the second sets the client side.
.\"*********************************************************
.TP
.B \-\-comp-noadapt
When used in conjunction with
.B \-\-comp-lzo,
this option will disable OpenVPN's adaptive compression algorithm.
Normally, adaptive compression is enabled with
.B \-\-comp-lzo.

Adaptive compression tries to optimize the case where you have
compression enabled, but you are sending predominantly uncompressible
(or pre-compressed) packets over the tunnel, such as an FTP or rsync transfer
of a large, compressed file.  With adaptive compression,
OpenVPN will periodically sample the compression process to measure its
efficiency.  If the data being sent over the tunnel is already compressed,
the compression efficiency will be very low, triggering openvpn to disable
compression for a period of time until the next re-sample test.
.\"*********************************************************
.TP
.B \-\-management IP port [pw-file]
Enable a TCP server on
.B IP:port
to handle daemon management functions.
.B pw-file,
if specified,
is a password file (password on first line)
or "stdin" to prompt from standard input.  The password
provided will set the password which TCP clients will need
to provide in order to access management functions.

The management interface can also listen on a unix domain socket,
for those platforms that support it.  To use a unix domain socket, specify
the unix socket pathname in place of
.B IP
and set
.B port
to 'unix'.  While the default behavior is to create a unix domain socket
that may be connected to by any process, the
.B \-\-management-client-user
and
.B \-\-management-client-group
directives can be used to restrict access.

The management interface provides a special mode where the TCP
management link can operate over the tunnel itself.  To enable this mode,
set
.B IP
= "tunnel".  Tunnel mode will cause the management interface
to listen for a TCP connection on the local VPN address of the
TUN/TAP interface.

While the management port is designed for programmatic control
of OpenVPN by other applications, it is possible to telnet
to the port, using a telnet client in "raw" mode.  Once connected,
type "help" for a list of commands.

For detailed documentation on the management interface, see
the management-notes.txt file in the
.B management
folder of
the OpenVPN source distribution.

It is strongly recommended that
.B IP
be set to 127.0.0.1
(localhost) to restrict accessibility of the management
server to local clients. 
.\"*********************************************************
.TP
.B \-\-management-query-passwords
Query management channel for private key password and
.B \-\-auth-user-pass
username/password.  Only query the management channel
for inputs which ordinarily would have been queried from the
console.
.\"*********************************************************
.TP
.B \-\-management-forget-disconnect
Make OpenVPN forget passwords when management session
disconnects.

This directive does not affect the
.B \-\-http-proxy
username/password.  It is always cached.
.\"*********************************************************
.TP
.B \-\-management-hold
Start OpenVPN in a hibernating state, until a client
of the management interface explicitly starts it
with the
.B hold release
command.
.\"*********************************************************
.TP
.B \-\-management-signal
Send SIGUSR1 signal to OpenVPN if management session disconnects.
This is useful when you wish to disconnect an OpenVPN session on
user logoff.
.\"*********************************************************
.TP
.B \-\-management-log-cache n
Cache the most recent
.B n
lines of log file history for usage
by the management channel.
.\"*********************************************************
.TP
.B \-\-management-client-auth
Gives management interface client the responsibility
to authenticate clients after their client certificate
has been verified.  See management-notes.txt in OpenVPN
distribution for detailed notes.
.\"*********************************************************
.TP
.B \-\-management-client-pf
Management interface clients must specify a packet
filter file for each connecting client.  See management-notes.txt
in OpenVPN distribution for detailed notes.
.\"*********************************************************
.TP
.B \-\-management-client-user u
When the management interface is listening on a unix domain socket,
only allow connections from user
.B u.
.\"*********************************************************
.TP
.B \-\-management-client-group g
When the management interface is listening on a unix domain socket,
only allow connections from group
.B g.
.\"*********************************************************
.TP
.B \-\-plugin module-pathname [init-string]
Load plug-in module from the file
.B module-pathname,
passing
.B init-string
as an argument
to the module initialization function.  Multiple
plugin modules may be loaded into one OpenVPN
process.

For more information and examples on how to build OpenVPN
plug-in modules, see the README file in the
.B plugin
folder of the OpenVPN source distribution.

If you are using an RPM install of OpenVPN, see
/usr/share/openvpn/plugin.  The documentation is
in
.B doc
and the actual plugin modules are in
.B lib.

Multiple plugin modules can be cascaded, and modules can be
used in tandem with scripts.  The modules will be called by
OpenVPN in the order that they are declared in the config
file.  If both a plugin and script are configured for the same
callback, the script will be called last.  If the
return code of the module/script controls an authentication
function (such as tls-verify, auth-user-pass-verify, or
client-connect), then
every module and script must return success (0) in order for
the connection to be authenticated.
.\"*********************************************************
.SS Server Mode
Starting with OpenVPN 2.0, a multi-client TCP/UDP server mode
is supported, and can be enabled with the
.B \-\-mode server
option.  In server mode, OpenVPN will listen on a single
port for incoming client connections.  All client
connections will be routed through a single tun or tap
interface.  This mode is designed for scalability and should
be able to support hundreds or even thousands of clients
on sufficiently fast hardware.  SSL/TLS authentication must
be used in this mode.
.\"*********************************************************
.TP
.B \-\-server network netmask
A helper directive designed to simplify the configuration
of OpenVPN's server mode.  This directive will set up an
OpenVPN server which will allocate addresses to clients
out of the given network/netmask.  The server itself
will take the ".1" address of the given network
for use as the server-side endpoint of the local
TUN/TAP interface.

For example,
.B \-\-server 10.8.0.0 255.255.255.0
expands as follows:

.nf
.ft 3
.in +4
 mode server
 tls-server
 push "topology [topology]"

 if dev tun AND (topology == net30 OR topology == p2p):
   ifconfig 10.8.0.1 10.8.0.2
   if !nopool:
     ifconfig-pool 10.8.0.4 10.8.0.251
   route 10.8.0.0 255.255.255.0
   if client-to-client:
     push "route 10.8.0.0 255.255.255.0"
   else if topology == net30:
     push "route 10.8.0.1"

 if dev tap OR (dev tun AND topology == subnet):
   ifconfig 10.8.0.1 255.255.255.0
   if !nopool:
     ifconfig-pool 10.8.0.2 10.8.0.254 255.255.255.0
   push "route-gateway 10.8.0.1"
.in -4
.ft
.fi

Don't use
.B \-\-server
if you are ethernet bridging.  Use
.B \-\-server-bridge
instead.
.\"*********************************************************
.TP
.B \-\-server-bridge gateway netmask pool-start-IP pool-end-IP
.TP
.B \-\-server-bridge ['nogw']

A helper directive similar to
.B \-\-server
which is designed to simplify the configuration
of OpenVPN's server mode in ethernet bridging configurations.

If
.B \-\-server-bridge
is used without any parameters, it will enable a DHCP-proxy
mode, where connecting OpenVPN clients will receive an IP
address for their TAP adapter from the DHCP server running
on the OpenVPN server-side LAN.
Note that only clients that support
the binding of a DHCP client with the TAP adapter (such as
Windows) can support this mode.  The optional 
.B nogw
flag (advanced) indicates that gateway information should not be
pushed to the client.

To configure ethernet bridging, you 
must first use your OS's bridging capability
to bridge the TAP interface with the ethernet
NIC interface.  For example, on Linux this is done
with the
.B brctl
tool, and with Windows XP it is done in the Network
Connections Panel by selecting the ethernet and
TAP adapters and right-clicking on "Bridge Connections".

Next you you must manually set the
IP/netmask on the bridge interface.  The
.B gateway
and
.B netmask
parameters to
.B \-\-server-bridge
can be set to either the IP/netmask of the
bridge interface, or the IP/netmask of the
default gateway/router on the bridged
subnet.

Finally, set aside a IP range in the bridged
subnet,
denoted by
.B pool-start-IP
and
.B pool-end-IP,
for OpenVPN to allocate to connecting
clients.

For example,
.B server-bridge 10.8.0.4 255.255.255.0 10.8.0.128 10.8.0.254
expands as follows:

.nf
.ft 3
.in +4
mode server
tls-server

ifconfig-pool 10.8.0.128 10.8.0.254 255.255.255.0
push "route-gateway 10.8.0.4"
.in -4
.ft
.fi

In another example,
.B \-\-server-bridge
(without parameters) expands as follows:

.nf
.ft 3
.in +4
mode server
tls-server

push "route-gateway dhcp"
.in -4
.ft
.fi

Or
.B \-\-server-bridge nogw
expands as follows:

.nf
.ft 3
.in +4
mode server
tls-server
.in -4
.ft
.fi
.\"*********************************************************
.TP
.B \-\-push "option"
Push a config file option back to the client for remote
execution.  Note that
.B
option
must be enclosed in double quotes ("").  The client must specify
.B \-\-pull
in its config file.  The set of options which can be
pushed is limited by both feasibility and security.
Some options such as those which would execute scripts
are banned, since they would effectively allow a compromised
server to execute arbitrary code on the client.
Other options such as TLS or MTU parameters
cannot be pushed because the client needs to know
them before the connection to the server can be initiated.

This is a partial list of options which can currently be pushed:
.B \-\-route, \-\-route-gateway, \-\-route-delay, \-\-redirect-gateway,
.B \-\-ip-win32, \-\-dhcp-option,
.B \-\-inactive, \-\-ping, \-\-ping-exit, \-\-ping-restart,
.B \-\-setenv,
.B \-\-persist-key, \-\-persist-tun, \-\-echo,
.B \-\-comp-lzo,
.B \-\-socket-flags,
.B \-\-sndbuf, \-\-rcvbuf
.\"*********************************************************
.TP
.B \-\-push-reset
Don't inherit the global push list for a specific client instance.
Specify this option in a client-specific context such
as with a
.B \-\-client-config-dir
configuration file.  This option will ignore
.B \-\-push
options at the global config file level.
.\"*********************************************************
.TP
.B \-\-disable
Disable a particular client (based on the common name)
from connecting.  Don't use this option to disable a client
due to key or password compromise.  Use a CRL (certificate
revocation list) instead (see the
.B \-\-crl-verify
option).

This option must be associated with a specific client instance,
which means that it must be specified either in a client
instance config file using
.B \-\-client-config-dir
or dynamically generated using a
.B \-\-client-connect
script.
.\"*********************************************************
.TP
.B \-\-ifconfig-pool start-IP end-IP [netmask]
Set aside a pool of subnets to be
dynamically allocated to connecting clients, similar
to a DHCP server.  For tun-style
tunnels, each client will be given a /30 subnet (for
interoperability with Windows clients).  For tap-style
tunnels, individual addresses will be allocated, and the
optional
.B netmask
parameter will also be pushed to clients.

.\"*********************************************************
.TP
.B \-\-ifconfig-pool-persist file [seconds]
Persist/unpersist ifconfig-pool
data to
.B file,
at
.B seconds
intervals (default=600), as well as on program startup and
shutdown.

The goal of this option is to provide a long-term association
between clients (denoted by their common name) and the virtual
IP address assigned to them from the ifconfig-pool.
Maintaining a long-term
association is good for clients because it allows them
to effectively use the
.B \-\-persist-tun
option.

.B file
is a comma-delimited ASCII file, formatted as
<Common-Name>,<IP-address>.

If
.B seconds
= 0,
.B file
will be treated as read-only.  This is useful if
you would like to treat
.B file
as a configuration file.

Note that the entries in this file are treated by OpenVPN as
suggestions only, based on past associations between
a common name and IP address.  They do not guarantee that the given common
name will always receive the given IP address.  If you want guaranteed
assignment, use
.B \-\-ifconfig-push
.\"*********************************************************
.TP
.B \-\-ifconfig-pool-linear
Modifies the
.B \-\-ifconfig-pool
directive to
allocate individual TUN interface addresses for
clients rather than /30 subnets.  NOTE:  This option
is incompatible with Windows clients.

This option is deprecated, and should be replaced with
.B \-\-topology p2p
which is functionally equivalent.
.\"*********************************************************
.TP
.B \-\-ifconfig-push local remote-netmask
Push virtual IP endpoints for client tunnel,
overriding the \-\-ifconfig-pool dynamic allocation.

The parameters
.B local
and
.B remote-netmask
are set according to the
.B \-\-ifconfig
directive which you want to execute on the client machine to
configure the remote end of the tunnel.  Note that the parameters
.B local
and
.B remote-netmask
are from the perspective of the client, not the server.  They may be
DNS names rather than IP addresses, in which case they will be resolved
on the server at the time of client connection.

This option must be associated with a specific client instance,
which means that it must be specified either in a client
instance config file using
.B \-\-client-config-dir
or dynamically generated using a
.B \-\-client-connect
script.

Remember also to include a
.B \-\-route
directive in the main OpenVPN config file which encloses
.B local,
so that the kernel will know to route it
to the server's TUN/TAP interface.

OpenVPN's internal client IP address selection algorithm works as
follows:

.B 1
\-\- Use
.B \-\-client-connect script
generated file for static IP (first choice).
.br
.B 2
\-\- Use
.B \-\-client-config-dir
file for static IP (next choice).
.br
.B 3
\-\- Use
.B \-\-ifconfig-pool
allocation for dynamic IP (last choice).
.br
.\"*********************************************************
.TP
.B \-\-iroute network [netmask]
Generate an internal route to a specific
client. The
.B netmask
parameter, if omitted, defaults to 255.255.255.255.

This directive can be used to route a fixed subnet from
the server to a particular client, regardless
of where the client is connecting from.  Remember
that you must also add the route to the system
routing table as well (such as by using the
.B \-\-route
directive).  The reason why two routes are needed
is that the
.B \-\-route
directive routes the packet from the kernel
to OpenVPN.  Once in OpenVPN, the
.B \-\-iroute
directive routes to the specific client.

This option must be specified either in a client
instance config file using
.B \-\-client-config-dir
or dynamically generated using a
.B \-\-client-connect
script.

The
.B \-\-iroute
directive also has an important interaction with
.B \-\-push
"route ...".
.B \-\-iroute
essentially defines a subnet which is owned by a
particular client (we will call this client A).
If you would like other clients to be able to reach A's
subnet, you can use
.B \-\-push
"route ..."
together with
.B \-\-client-to-client
to effect this.  In order for all clients to see
A's subnet, OpenVPN must push this route to all clients
EXCEPT for A, since the subnet is already owned by A.
OpenVPN accomplishes this by not
not pushing a route to a client
if it matches one of the client's iroutes.
.\"*********************************************************
.TP
.B \-\-client-to-client
Because the OpenVPN server mode handles multiple clients
through a single tun or tap interface, it is effectively
a router.  The
.B \-\-client-to-client
flag tells OpenVPN to internally route client-to-client
traffic rather than pushing all client-originating traffic
to the TUN/TAP interface.

When this option is used, each client will "see" the other
clients which are currently connected.  Otherwise, each
client will only see the server.  Don't use this option
if you want to firewall tunnel traffic using
custom, per-client rules.
.\"*********************************************************
.TP
.B \-\-duplicate-cn
Allow multiple clients with the same common name to concurrently connect.
In the absence of this option, OpenVPN will disconnect a client instance
upon connection of a new client having the same common name.
.\"*********************************************************
.TP
.B \-\-client-connect script
Run
.B script
on client connection.  The script is passed the common name
and IP address of the just-authenticated client
as environmental variables (see environmental variable section
below).  The script is also passed
the pathname of a freshly created temporary file as $1
(i.e. the first command line argument), to be used by the script
to pass dynamically generated config file directives back to OpenVPN.

If the script wants to generate a dynamic config file
to be applied on the server when the client connects,
it should write it to the file named by $1.

See the
.B \-\-client-config-dir
option below for options which
can be legally used in a dynamically generated config file.

Note that the return value of
.B script
is significant.  If
.B script
returns a non-zero error status, it will cause the client
to be disconnected.
.\"*********************************************************
.TP
.B \-\-client-disconnect
Like
.B \-\-client-connect
but called on client instance shutdown.  Will not be called
unless the
.B \-\-client-connect
script and plugins (if defined)
were previously called on this instance with
successful (0) status returns.

The exception to this rule is if the
.B \-\-client-disconnect
script or plugins are cascaded, and at least one client-connect
function succeeded, then ALL of the client-disconnect functions for
scripts and plugins will be called on client instance object deletion,
even in cases where some of the related client-connect functions returned
an error status.
.B 
.\"*********************************************************
.TP
.B \-\-client-config-dir dir
Specify a directory
.B dir
for custom client config files.  After
a connecting client has been authenticated, OpenVPN will
look in this directory for a file having the same name
as the client's X509 common name.  If a matching file
exists, it will be opened and parsed for client-specific
configuration options.  If no matching file is found, OpenVPN
will instead try to open and parse a default file called
"DEFAULT", which may be provided but is not required.

This file can specify a fixed IP address for a given
client using
.B \-\-ifconfig-push,
as well as fixed subnets owned by the client using
.B \-\-iroute.

One of the useful properties of this option is that it
allows client configuration files to be conveniently
created, edited, or removed while the server is live,
without needing to restart the server.

The following
options are legal in a client-specific context:
.B \-\-push, \-\-push-reset, \-\-iroute, \-\-ifconfig-push,
and
.B \-\-config.
.\"*********************************************************
.TP
.B \-\-ccd-exclusive
Require, as a
condition of authentication, that a connecting client has a
.B \-\-client-config-dir
file.
.\"*********************************************************
.TP
.B \-\-tmp-dir dir
Specify a directory
.B dir
for temporary files.  This directory will be used by
.B \-\-client-connect
scripts to dynamically generate client-specific
configuration files.
.\"*********************************************************
.TP
.B \-\-hash-size r v
Set the size of the real address hash table to
.B r
and the virtual address table to
.B v.
By default, both tables are sized at 256 buckets.
.\"*********************************************************
.TP
.B \-\-bcast-buffers n
Allocate
.B n
buffers for broadcast datagrams (default=256).
.\"*********************************************************
.TP
.B \-\-tcp-queue-limit n
Maximum number of output packets queued before TCP (default=64).

When OpenVPN is tunneling data from a TUN/TAP device to a
remote client over a TCP connection, it is possible that the TUN/TAP device
might produce data at a faster rate than the TCP connection
can support.  When the number of output packets queued before sending to
the TCP socket reaches this limit for a given client connection,
OpenVPN will start to drop outgoing packets directed
at this client.
.\"*********************************************************
.TP
.B \-\-tcp-nodelay
This macro sets the TCP_NODELAY socket flag on the server
as well as pushes it to connecting clients.  The TCP_NODELAY
flag disables the Nagle algorithm on TCP sockets causing
packets to be transmitted immediately with low latency,
rather than waiting a short period of time in order
to aggregate several packets into a larger containing
packet.  In VPN applications over TCP, TCP_NODELAY
is generally a good latency optimization.

The macro expands as follows:

.nf
.ft 3
.in +4
 if mode server:
   socket-flags TCP_NODELAY
   push "socket-flags TCP_NODELAY"
.in -4
.ft
.fi
.\"*********************************************************
.TP
.B \-\-max-clients n
Limit server to a maximum of
.B n
concurrent clients.
.\"*********************************************************
.TP
.B \-\-max-routes-per-client n
Allow a maximum of
.B n
internal routes per client (default=256).
This is designed to
help contain DoS attacks where an authenticated client floods the
server with packets appearing to come from many unique MAC addresses,
forcing the server to deplete
virtual memory as its internal routing table expands.
This directive can be used in a
.B \-\-client-config-dir
file or auto-generated by a
.B \-\-client-connect
script to override the global value for a particular client.

Note that this
directive affects OpenVPN's internal routing table, not the
kernel routing table.
.\"*********************************************************
.TP
.B \-\-connect-freq n sec
Allow a maximum of
.B n
new connections per
.B sec 
seconds from clients.  This is designed to contain DoS attacks which flood
the server with connection requests using certificates which
will ultimately fail to authenticate.

This is an imperfect solution however, because in a real
DoS scenario, legitimate connections might also be refused.

For the best protection against DoS attacks in server mode,
use
.B \-\-proto udp
and
.B \-\-tls-auth.
.\"*********************************************************
.TP
.B \-\-learn-address cmd
Run script or shell command
.B cmd
to validate client virtual addresses or routes.

.B cmd
will be executed with 3 parameters:

.B [1] operation \-\-
"add", "update", or "delete" based on whether or not
the address is being added to, modified, or deleted from
OpenVPN's internal routing table.
.br
.B [2] address \-\-
The address being learned or unlearned.  This can be
an IPv4 address such as "198.162.10.14", an IPv4 subnet
such as "198.162.10.0/24", or an ethernet MAC address (when
.B \-\-dev tap
is being used) such as "00:FF:01:02:03:04".
.br
.B [3] common name \-\-
The common name on the certificate associated with the
client linked to this address.  Only present for "add"
or "update" operations, not "delete".

On "add" or "update" methods, if the script returns
a failure code (non-zero), OpenVPN will reject the address
and will not modify its internal routing table.

Normally, the
.B cmd
script will use the information provided above to set
appropriate firewall entries on the VPN TUN/TAP interface.
Since OpenVPN provides the association between virtual IP
or MAC address and the client's authenticated common name,
it allows a user-defined script to configure firewall access
policies with regard to the client's high-level common name,
rather than the low level client virtual addresses.
.\"*********************************************************
.TP
.B \-\-auth-user-pass-verify script method
Require the client to provide a username/password (possibly
in addition to a client certificate) for authentication.

OpenVPN will execute
.B script
as a shell command to validate the username/password
provided by the client.

If
.B method
is set to "via-env", OpenVPN will call
.B script
with the environmental variables
.B username
and
.B password
set to the username/password strings provided by the client.
Be aware that this method is insecure on some platforms which
make the environment of a process publicly visible to other
unprivileged processes.

If
.B method
is set to "via-file", OpenVPN will write the username and
password to the first two lines of a temporary file.  The filename
will be passed as an argument to
.B script,
and the file will be automatically deleted by OpenVPN after
the script returns.  The location of the temporary file is
controlled by the
.B \-\-tmp-dir
option, and will default to the current directory if unspecified.
For security, consider setting 
.B \-\-tmp-dir
to a volatile storage medium such as
.B /dev/shm
(if available) to prevent the username/password file from touching the hard drive.

The script should examine the username
and password,
returning a success exit code (0) if the
client's authentication request is to be accepted, or a failure
code (1) to reject the client.

This directive is designed to enable a plugin-style interface
for extending OpenVPN's authentication capabilities.

To protect against a client passing a maliciously formed
username or password string, the username string must
consist only of these characters: alphanumeric, underbar
('_'), dash ('-'), dot ('.'), or at ('@').  The password
string can consist of any printable characters except for
CR or LF.  Any illegal characters in either the username
or password string will be converted to underbar ('_').

Care must be taken by any user-defined scripts to avoid
creating a security vulnerability in the way that these
strings are handled.  Never use these strings in such a way
that they might be escaped or evaluated by a shell interpreter.

For a sample script that performs PAM authentication, see
.B sample-scripts/auth-pam.pl
in the OpenVPN source distribution.
.\"*********************************************************
.TP
.B \-\-opt-verify
Clients that connect with options that are incompatible
with those of the server will be disconnected.

Options that will be compared for compatibility include
dev-type, link-mtu, tun-mtu, proto, tun-ipv6, ifconfig,
comp-lzo, fragment, keydir, cipher, auth, keysize, secret,
no-replay, no-iv, tls-auth, key-method, tls-server, and tls-client.

This option requires that
.B \-\-disable-occ
NOT be used.
.\"*********************************************************
.TP
.B \-\-auth-user-pass-optional
Allow connections by clients that do not specify a username/password.
Normally, when
.B \-\-auth-user-pass-verify
or
.B \-\-management-client-auth
is specified (or an authentication plugin module), the
OpenVPN server daemon will require connecting clients to specify a
username and password.  This option makes the submission of a username/password
by clients optional, passing the responsibility to the user-defined authentication
module/script to accept or deny the client based on other factors
(such as the setting of X509 certificate fields).  When this option is used,
and a connecting client does not submit a username/password, the user-defined
authentication module/script will see the username and password as being set
to empty strings ("").  The authentication module/script MUST have logic
to detect this condition and respond accordingly.
.\"*********************************************************
.TP
.B \-\-client-cert-not-required
Don't require client certificate, client will authenticate
using username/password only.  Be aware that using this directive
is less secure than requiring certificates from all clients.

If you use this directive, the
entire responsibility of authentication will rest on your
.B \-\-auth-user-pass-verify
script, so keep in mind that bugs in your script
could potentially compromise the security of your VPN.

If you don't use this directive, but you also specify an
.B \-\-auth-user-pass-verify
script, then OpenVPN will perform double authentication.  The
client certificate verification AND the
.B \-\-auth-user-pass-verify
script will need to succeed in order for a client to be
authenticated and accepted onto the VPN.
.\"*********************************************************
.TP
.B \-\-username-as-common-name
For
.B \-\-auth-user-pass-verify
authentication, use
the authenticated username as the common name,
rather than the common name from the client cert.
.\"*********************************************************
.TP
.B \-\-no-name-remapping
Allow Common Name, X509 Subject, and username strings to include
any printable character including space, but excluding control
characters such as tab, newline, and carriage-return.

By default, OpenVPN will remap
any character other than alphanumeric, underbar ('_'), dash
('-'), dot ('.'), and slash ('/') to underbar ('_').  The X509
Subject string as returned by the
.B tls_id
environmental variable, can additionally contain colon (':') or
equal ('=').

While name remapping is performed for security reasons to reduce
the possibility of introducing string expansion security vulnerabilities
in user-defined authentication
scripts, this option is provided for those cases where it is desirable to
disable the remapping feature.  Don't use this option unless you 
know what you are doing!
.\"*********************************************************
.TP
.B \-\-port-share host port
When run in TCP server mode, share the OpenVPN port with
another application, such as an HTTPS server.  If OpenVPN
senses a connection to its port which is using a non-OpenVPN
protocol, it will proxy the connection to the server at
.B host:port.
Currently only designed to work with HTTP/HTTPS,
though it would be theoretically possible to extend to
other protocols such as ssh.

Not implemented on Windows.
.\"*********************************************************
.SS Client Mode
Use client mode when connecting to an OpenVPN server
which has
.B \-\-server, \-\-server-bridge,
or
.B \-\-mode server
in it's configuration.
.\"*********************************************************
.TP
.B \-\-client
A helper directive designed to simplify the configuration
of OpenVPN's client mode.  This directive is equivalent to:

.nf
.ft 3
.in +4
 pull
 tls-client
.in -4
.ft
.fi
.\"*********************************************************
.TP
.B \-\-pull
This option must be used on a client which is connecting
to a multi-client server.  It indicates to OpenVPN that it
should accept options pushed by the server, provided they
are part of the legal set of pushable options (note that the
.B \-\-pull
option is implied by
.B \-\-client
).

In particular,
.B \-\-pull
allows the server to push routes to the client, so you should
not use
.B \-\-pull
or
.B \-\-client
in situations where you don't trust the server to have control
over the client's routing table.
.\"*********************************************************
.TP
.B \-\-auth-user-pass [up]
Authenticate with server using username/password.
.B up
is a file containing username/password on 2 lines (Note: OpenVPN
will only read passwords from a file if it has been built
with the \-\-enable-password-save configure option, or on Windows
by defining ENABLE_PASSWORD_SAVE in config-win32.h).

If
.B up
is omitted, username/password will be prompted from the
console.

The server configuration must specify an
.B \-\-auth-user-pass-verify
script to verify the username/password provided by
the client.
.\"*********************************************************
.TP
.B \-\-auth-retry type
Controls how OpenVPN responds to username/password verification
errors such as the client-side response to an AUTH_FAILED message from the server
or verification failure of the private key password.

Normally used to prevent auth errors from being fatal
on the client side, and to permit username/password requeries in case
of error.

An AUTH_FAILED message is generated by the server if the client
fails
.B \-\-auth-user-pass
authentication, or if the server-side
.B \-\-client-connect
script returns an error status when the client
tries to connect.

.B type
can be one of:

.B none \-\-
Client will exit with a fatal error (this is the default).
.br
.B nointeract \-\-
Client will retry the connection without requerying for an
.B \-\-auth-user-pass
username/password.  Use this option for unattended clients.
.br
.B interact \-\-
Client will requery for an
.B \-\-auth-user-pass
username/password and/or private key password before attempting a reconnection.

Note that while this option cannot be pushed, it can be controlled
from the management interface.
.\"*********************************************************
.TP
.B \-\-server-poll-timeout n
when polling possible remote servers to connect to
in a round-robin fashion, spend no more than
.B n
seconds waiting for a response before trying the next server.
.\"*********************************************************
.TP
.B \-\-explicit-exit-notify [n]
In UDP client mode or point-to-point mode, send server/peer an exit notification
if tunnel is restarted or OpenVPN process is exited.  In client mode, on
exit/restart, this
option will tell the server to immediately close its client instance object
rather than waiting for a timeout.  The
.B n
parameter (default=1) controls the maximum number of retries that the client
will attempt to resend the exit notification message.
.\"*********************************************************
.SS Data Channel Encryption Options:
These options are meaningful for both Static & TLS-negotiated key modes
(must be compatible between peers).
.\"*********************************************************
.TP
.B \-\-secret file [direction]
Enable Static Key encryption mode (non-TLS).
Use pre-shared secret
.B file
which was generated with
.B \-\-genkey.

The optional
.B direction
parameter enables the use of 4 distinct keys
(HMAC-send, cipher-encrypt, HMAC-receive, cipher-decrypt), so that
each data flow direction has a different set of HMAC and cipher keys.
This has a number of desirable security properties including
eliminating certain kinds of DoS and message replay attacks.

When the
.B direction
parameter is omitted, 2 keys are used bidirectionally, one for HMAC
and the other for encryption/decryption.

The
.B direction
parameter should always be complementary on either side of the connection,
i.e. one side should use "0" and the other should use "1", or both sides
should omit it altogether.

The
.B direction
parameter requires that
.B file
contains a 2048 bit key.  While pre-1.5 versions of OpenVPN
generate 1024 bit key files, any version of OpenVPN which
supports the
.B direction
parameter, will also support 2048 bit key file generation
using the
.B \-\-genkey
option.

Static key encryption mode has certain advantages,
the primary being ease of configuration.

There are no certificates
or certificate authorities or complicated negotiation handshakes and protocols.
The only requirement is that you have a pre-existing secure channel with
your peer (such as
.B ssh
) to initially copy the key.  This requirement, along with the
fact that your key never changes unless you manually generate a new one,
makes it somewhat less secure than TLS mode (see below).  If an attacker
manages to steal your key, everything that was ever encrypted with
it is compromised.  Contrast that to the perfect forward secrecy features of
TLS mode (using Diffie Hellman key exchange), where even if an attacker
was able to steal your private key, he would gain no information to help
him decrypt past sessions.

Another advantageous aspect of Static Key encryption mode is that
it is a handshake-free protocol 
without any distinguishing signature or feature
(such as a header or protocol handshake sequence) 
that would mark the ciphertext packets as being
generated by OpenVPN.  Anyone eavesdropping on the wire
would see nothing
but random-looking data.
.\"*********************************************************
.TP
.B \-\-auth alg
Authenticate packets with HMAC using message
digest algorithm
.B alg.
(The default is
.B SHA1
).
HMAC is a commonly used message authentication algorithm (MAC) that uses
a data string, a secure hash algorithm, and a key, to produce
a digital signature.

OpenVPN's usage of HMAC is to first encrypt a packet, then HMAC the resulting ciphertext.

In static-key encryption mode, the HMAC key
is included in the key file generated by
.B \-\-genkey.
In TLS mode, the HMAC key is dynamically generated and shared
between peers via the TLS control channel.  If OpenVPN receives a packet with
a bad HMAC it will drop the packet.
HMAC usually adds 16 or 20 bytes per packet.
Set
.B alg=none
to disable authentication.

For more information on HMAC see
.I http://www.cs.ucsd.edu/users/mihir/papers/hmac.html
.\"*********************************************************
.TP
.B \-\-cipher alg
Encrypt packets with cipher algorithm
.B alg.
The default is
.B BF-CBC,
an abbreviation for Blowfish in Cipher Block Chaining mode.
Blowfish has the advantages of being fast, very secure, and allowing key sizes
of up to 448 bits.  Blowfish is designed to be used in situations where
keys are changed infrequently.

For more information on blowfish, see
.I http://www.counterpane.com/blowfish.html

To see other ciphers that are available with
OpenVPN, use the
.B \-\-show-ciphers
option.

OpenVPN supports the CBC, CFB, and OFB cipher modes,
however CBC is recommended and CFB and OFB should
be considered advanced modes.

Set
.B alg=none
to disable encryption.
.\"*********************************************************
.TP
.B \-\-keysize n
Size of cipher key in bits (optional).
If unspecified, defaults to cipher-specific default.  The
.B \-\-show-ciphers
option (see below) shows all available OpenSSL ciphers,
their default key sizes, and whether the key size can
be changed.  Use care in changing a cipher's default
key size.  Many ciphers have not been extensively
cryptanalyzed with non-standard key lengths, and a
larger key may offer no real guarantee of greater
security, or may even reduce security.
.\"*********************************************************
.TP
.B \-\-prng alg [nsl]
(Advanced) For PRNG (Pseudo-random number generator),
use digest algorithm
.B alg
(default=sha1), and set
.B nsl
(default=16)
to the size in bytes of the nonce secret length (between 16 and 64).

Set
.B alg=none
to disable the PRNG and use the OpenSSL RAND_bytes function
instead for all of OpenVPN's pseudo-random number needs.
.\"*********************************************************
.TP
.B \-\-engine [engine-name]
Enable OpenSSL hardware-based crypto engine functionality.

If
.B engine-name
is specified,
use a specific crypto engine.  Use the
.B \-\-show-engines
standalone option to list the crypto engines which are
supported by OpenSSL.
.\"*********************************************************
.TP
.B \-\-no-replay
(Advanced) Disable OpenVPN's protection against replay attacks.
Don't use this option unless you are prepared to make
a tradeoff of greater efficiency in exchange for less
security.

OpenVPN provides datagram replay protection by default.

Replay protection is accomplished
by tagging each outgoing datagram with an identifier
that is guaranteed to be unique for the key being used.
The peer that receives the datagram will check for
the uniqueness of the identifier.  If the identifier
was already received in a previous datagram, OpenVPN
will drop the packet.  Replay protection is important
to defeat attacks such as a SYN flood attack, where
the attacker listens in the wire, intercepts a TCP
SYN packet (identifying it by the context in which
it occurs in relation to other packets), then floods
the receiving peer with copies of this packet.

OpenVPN's replay protection is implemented in slightly
different ways, depending on the key management mode
you have selected.

In Static Key mode
or when using an CFB or OFB mode cipher, OpenVPN uses a
64 bit unique identifier that combines a time stamp with
an incrementing sequence number.

When using TLS mode for key exchange and a CBC cipher
mode, OpenVPN uses only a 32 bit sequence number without
a time stamp, since OpenVPN can guarantee the uniqueness
of this value for each key.  As in IPSec, if the sequence number is
close to wrapping back to zero, OpenVPN will trigger
a new key exchange.

To check for replays, OpenVPN uses
the
.I sliding window
algorithm used
by IPSec.
.\"*********************************************************
.TP
.B \-\-replay-window n [t]
Use a replay protection sliding-window of size
.B n
and a time window of
.B t
seconds.

By default
.B n
is 64 (the IPSec default) and
.B t
is 15 seconds.

This option is only relevant in UDP mode, i.e.
when either
.B \-\-proto udp
is specifed, or no
.B \-\-proto
option is specified.

When OpenVPN tunnels IP packets over UDP, there is the possibility that
packets might be dropped or delivered out of order.  Because OpenVPN, like IPSec,
is emulating the physical network layer,
it will accept an out-of-order packet sequence, and
will deliver such packets in the same order they were received to
the TCP/IP protocol stack, provided they satisfy several constraints.

.B (a)
The packet cannot be a replay (unless
.B \-\-no-replay
is specified, which disables replay protection altogether).

.B (b)
If a packet arrives out of order, it will only be accepted if the difference
between its sequence number and the highest sequence number received
so far is less than
.B n.

.B (c)
If a packet arrives out of order, it will only be accepted if it arrives no later
than
.B t
seconds after any packet containing a higher sequence number.

If you are using a network link with a large pipeline (meaning that
the product of bandwidth and latency is high), you may want to use
a larger value for
.B n.
Satellite links in particular often require this.

If you run OpenVPN at
.B \-\-verb 4,
you will see the message "Replay-window backtrack occurred [x]"
every time the maximum sequence number backtrack seen thus far
increases.  This can be used to calibrate
.B n.

There is some controversy on the appropriate method of handling packet
reordering at the security layer.

Namely, to what extent should the
security layer protect the encapsulated protocol from attacks which masquerade
as the kinds of normal packet loss and reordering that occur over IP networks?

The IPSec and OpenVPN approach is to allow packet reordering within a certain
fixed sequence number window.

OpenVPN adds to the IPSec model by limiting the window size in time as well as
sequence space.

OpenVPN also adds TCP transport as an option (not offered by IPSec) in which
case OpenVPN can adopt a very strict attitude towards message deletion and
reordering:  Don't allow it.  Since TCP guarantees reliability, any packet
loss or reordering event can be assumed to be an attack.

In this sense, it could be argued that TCP tunnel transport is preferred when
tunneling non-IP or UDP application protocols which might be vulnerable to a
message deletion or reordering attack which falls within the normal
operational parameters of IP networks.

So I would make the statement that one should never tunnel a non-IP protocol
or UDP application protocol over UDP, if the protocol might be vulnerable to a
message deletion or reordering attack that falls within the normal operating
parameters of what is to be expected from the physical IP layer.  The problem
is easily fixed by simply using TCP as the VPN transport layer.
.\"*********************************************************
.TP
.B \-\-mute-replay-warnings
Silence the output of replay warnings, which are a common
false alarm on WiFi networks.  This option preserves
the security of the replay protection code without
the verbosity associated with warnings about duplicate
packets.
.\"*********************************************************
.TP
.B \-\-replay-persist file
Persist replay-protection state across sessions using
.B file
to save and reload the state.

This option will strengthen protection against replay attacks,
especially when you are using OpenVPN in a dynamic context (such
as with
.B \-\-inetd)
when OpenVPN sessions are frequently started and stopped. 

This option will keep a disk copy of the current replay protection
state (i.e. the most recent packet timestamp and sequence number
received from the remote peer), so that if an OpenVPN session
is stopped and restarted, it will reject any replays of packets
which were already received by the prior session.

This option only makes sense when replay protection is enabled
(the default) and you are using either
.B \-\-secret
(shared-secret key mode) or TLS mode with
.B \-\-tls-auth.
.\"*********************************************************
.TP
.B \-\-no-iv
(Advanced) Disable OpenVPN's use of IV (cipher initialization vector).
Don't use this option unless you are prepared to make
a tradeoff of greater efficiency in exchange for less
security.

OpenVPN uses an IV by default, and requires it for CFB and
OFB cipher modes (which are totally insecure without it).
Using an IV is important for security when multiple
messages are being encrypted/decrypted with the same key.

IV is implemented differently depending on the cipher mode used.

In CBC mode, OpenVPN uses a pseudo-random IV for each packet.

In CFB/OFB mode, OpenVPN uses a unique sequence number and time stamp
as the IV.  In fact, in CFB/OFB mode, OpenVPN uses a datagram
space-saving optimization that uses the unique identifier for
datagram replay protection as the IV.
.\"*********************************************************
.TP
.B \-\-test-crypto
Do a self-test of OpenVPN's crypto options by encrypting and
decrypting test packets using the data channel encryption options
specified above.  This option does not require a peer to function,
and therefore can be specified without
.B \-\-dev
or
.B \-\-remote.

The typical usage of
.B \-\-test-crypto
would be something like this:

.B openvpn \-\-test-crypto \-\-secret key

or

.B openvpn \-\-test-crypto \-\-secret key \-\-verb 9

This option is very useful to test OpenVPN after it has been ported to
a new platform, or to isolate problems in the compiler, OpenSSL
crypto library, or OpenVPN's crypto code.  Since it is a self-test mode,
problems with encryption and authentication can be debugged independently
of network and tunnel issues.
.\"*********************************************************
.SS TLS Mode Options:
TLS mode is the most powerful crypto mode of OpenVPN in both security and flexibility.
TLS mode works by establishing control and
data channels which are multiplexed over a single TCP/UDP port.  OpenVPN initiates
a TLS session over the control channel and uses it to exchange cipher
and HMAC keys to protect the data channel.  TLS mode uses a robust reliability
layer over the UDP connection for all control channel communication, while
the data channel, over which encrypted tunnel data passes, is forwarded without
any mediation.  The result is the best of both worlds: a fast data channel
that forwards over UDP with only the overhead of encrypt,
decrypt, and HMAC functions,
and a control channel that provides all of the security features of TLS,
including certificate-based authentication and Diffie Hellman forward secrecy.

To use TLS mode, each peer that runs OpenVPN should have its own local
certificate/key pair (
.B \-\-cert
and
.B \-\-key
), signed by the root certificate which is specified
in
.B \-\-ca.

When two OpenVPN peers connect, each presents its local certificate to the
other.  Each peer will then check that its partner peer presented a
certificate which was signed by the master root certificate as specified in
.B \-\-ca.

If that check on both peers succeeds, then the TLS negotiation
will succeed, both OpenVPN
peers will exchange temporary session keys, and the tunnel will begin
passing data.

The OpenVPN distribution contains a set of scripts for
managing RSA certificates & keys,
located in the
.I easy-rsa
subdirectory.

The easy-rsa package is also rendered in web form here:
.I http://openvpn.net/easyrsa.html
.\"*********************************************************
.TP
.B \-\-tls-server
Enable TLS and assume server role during TLS handshake.  Note that
OpenVPN is designed as a peer-to-peer application.  The designation
of client or server is only for the purpose of negotiating the TLS
control channel.
.\"*********************************************************
.TP
.B \-\-tls-client
Enable TLS and assume client role during TLS handshake.
.\"*********************************************************
.TP
.B \-\-ca file
Certificate authority (CA) file in .pem format, also referred to as the
.I root
certificate.  This file can have multiple
certificates in .pem format, concatenated together.  You can construct your own
certificate authority certificate and private key by using a command such as:

.B openssl req -nodes -new -x509 -keyout ca.key -out ca.crt

Then edit your openssl.cnf file and edit the
.B certificate
variable to point to your new root certificate
.B ca.crt.

For testing purposes only, the OpenVPN distribution includes a sample
CA certificate (ca.crt).
Of course you should never use
the test certificates and test keys distributed with OpenVPN in a
production environment, since by virtue of the fact that
they are distributed with OpenVPN, they are totally insecure.
.\"*********************************************************
.TP
.B \-\-dh file
File containing Diffie Hellman parameters
in .pem format (required for
.B \-\-tls-server
only). Use

.B openssl dhparam -out dh1024.pem 1024

to generate your own, or use the existing dh1024.pem file
included with the OpenVPN distribution.  Diffie Hellman parameters
may be considered public.
.\"*********************************************************
.TP
.B \-\-cert file
Local peer's signed certificate in .pem format \-\- must be signed
by a certificate authority whose certificate is in
.B \-\-ca file.
Each peer in an OpenVPN link running in TLS mode should have its own
certificate and private key file.  In addition, each certificate should
have been signed by the key of a certificate
authority whose public key resides in the
.B \-\-ca
certificate authority file.
You can easily make your own certificate authority (see above) or pay money
to use a commercial service such as thawte.com (in which case you will be
helping to finance the world's second space tourist :).
To generate a certificate,
you can use a command such as:

.B openssl req -nodes -new -keyout mycert.key -out mycert.csr

If your certificate authority private key lives on another machine, copy
the certificate signing request (mycert.csr) to this other machine (this can
be done over an insecure channel such as email).  Now sign the certificate
with a command such as:

.B openssl ca -out mycert.crt -in mycert.csr

Now copy the certificate (mycert.crt)
back to the peer which initially generated the .csr file (this
can be over a public medium).
Note that the
.B openssl ca
command reads the location of the certificate authority key from its
configuration file such as
.B /usr/share/ssl/openssl.cnf
\-\- note also
that for certificate authority functions, you must set up the files
.B index.txt
(may be empty) and
.B serial
(initialize to
.B 
01
).
.\"*********************************************************
.TP
.B \-\-key file
Local peer's private key in .pem format.  Use the private key which was generated
when you built your peer's certificate (see
.B -cert file
above).
.\"*********************************************************
.TP
.B \-\-pkcs12 file
Specify a PKCS #12 file containing local private key,
local certificate, and root CA certificate.
This option can be used instead of
.B \-\-ca, \-\-cert,
and
.B \-\-key.
.\"*********************************************************
.TP
.B \-\-pkcs11-cert-private [0|1]...
Set if access to certificate object should be performed after login.
Every provider has its own setting.
.\"*********************************************************
.TP
.B \-\-pkcs11-id name
Specify the serialized certificate id to be used. The id can be gotten
by the standalone
.B \-\-show-pkcs11-ids
option.
.\"*********************************************************
.TP
.B \-\-pkcs11-id-management
Acquire PKCS#11 id from management interface. In this case a NEED-STR 'pkcs11-id-request'
real-time message will be triggered, application may use pkcs11-id-count command to
retrieve available number of certificates, and pkcs11-id-get command to retrieve certificate
id and certificate body.
.\"*********************************************************
.TP
.B \-\-pkcs11-pin-cache seconds
Specify how many seconds the PIN can be cached, the default is until the token is removed.
.\"*********************************************************
.TP
.B \-\-pkcs11-protected-authentication [0|1]...
Use PKCS#11 protected authentication path, useful for biometric and external
keypad devices.
Every provider has its own setting.
.\"*********************************************************
.TP
.B \-\-pkcs11-providers provider...
Specify a RSA Security Inc. PKCS #11 Cryptographic Token Interface (Cryptoki) providers
to load.
This option can be used instead of
.B \-\-cert, \-\-key,
and
.B \-\-pkcs12.
.\"*********************************************************
.TP
.B \-\-pkcs11-private-mode mode...
Specify which method to use in order to perform private key operations.
A different mode can be specified for each provider.
Mode is encoded as hex number, and can be a mask one of the following:

.B 0
(default) \-\- Try to determind automatically.
.br
.B 1
\-\- Use sign.
.br
.B 2
\-\- Use sign recover.
.br
.B 4
\-\- Use decrypt.
.br
.B 8
\-\- Use unwrap.
.br
.\"*********************************************************
.TP
.B \-\-cryptoapicert select-string
Load the certificate and private key from the
Windows Certificate System Store (Windows Only).

Use this option instead of
.B \-\-cert
and
.B \-\-key.

This makes
it possible to use any smart card, supported by Windows, but also any
kind of certificate, residing in the Cert Store, where you have access to
the private key.  This option has been tested with a couple of different
smart cards (GemSAFE, Cryptoflex, and Swedish Post Office eID) on the
client side, and also an imported PKCS12 software certificate on the
server side.

To select a certificate, based on a substring search in the
certificate's subject:

.B cryptoapicert
"SUBJ:Peter Runestig"

To select a certificate, based on certificate's thumbprint:

.B cryptoapicert
"THUMB:f6 49 24 41 01 b4 ..."

The thumbprint hex string can easily be copy-and-pasted from the Windows
Certificate Store GUI.

.\"*********************************************************
.TP
.B \-\-key-method m
Use data channel key negotiation method
.B m.
The key method must match on both sides of the connection.

After OpenVPN negotiates a TLS session, a new set of keys
for protecting the tunnel data channel is generated and
exchanged over the TLS session.

In method 1 (the default for OpenVPN 1.x), both sides generate
random encrypt and HMAC-send keys which are forwarded to
the other host over the TLS channel.

In method 2, (the default for OpenVPN 2.0)
the client generates a random key.  Both client
and server also generate some random seed material.  All key source
material is exchanged over the TLS channel. The actual
keys are generated using the TLS PRF function, taking source
entropy from both client and server.  Method 2 is designed to
closely parallel the key generation process used by TLS 1.0.

Note that in TLS mode, two separate levels 
of keying occur:

(1) The TLS connection is initially negotiated, with both sides
of the connection producing certificates and verifying the certificate
(or other authentication info provided) of
the other side.  The
.B \-\-key-method
parameter has no effect on this process.

(2) After the TLS connection is established, the tunnel session keys are
separately negotiated over the existing secure TLS channel.  Here,
.B \-\-key-method
determines the derivation of the tunnel session keys.
.\"*********************************************************
.TP
.B \-\-tls-cipher l
A list
.B l
of allowable TLS ciphers delimited by a colon (":").
If you require a high level of security,
you may want to set this parameter manually, to prevent a
version rollback attack where a man-in-the-middle attacker tries
to force two peers to negotiate to the lowest level
of security they both support.
Use
.B \-\-show-tls
to see a list of supported TLS ciphers.
.\"*********************************************************
.TP
.B \-\-tls-timeout n
Packet retransmit timeout on TLS control channel
if no acknowledgment from remote within
.B n
seconds (default=2).  When OpenVPN sends a control
packet to its peer, it will expect to receive an
acknowledgement within
.B n
seconds or it will retransmit the packet, subject
to a TCP-like exponential backoff algorithm.  This parameter
only applies to control channel packets.  Data channel
packets (which carry encrypted tunnel data) are never
acknowledged, sequenced, or retransmitted by OpenVPN because
the higher level network protocols running on top of the tunnel
such as TCP expect this role to be left to them.
.\"*********************************************************
.TP
.B \-\-reneg-bytes n
Renegotiate data channel key after
.B n
bytes sent or received (disabled by default).
OpenVPN allows the lifetime of a key
to be expressed as a number of bytes encrypted/decrypted, a number of packets, or
a number of seconds.  A key renegotiation will be forced
if any of these three criteria are met by either peer.
.\"*********************************************************
.TP
.B \-\-reneg-pkts n
Renegotiate data channel key after
.B n
packets sent and received (disabled by default).
.\"*********************************************************
.TP
.B \-\-reneg-sec n
Renegotiate data channel key after
.B n
seconds (default=3600).

When using dual-factor authentication, note that this default value may
cause the end user to be challenged to reauthorize once per hour.

Also, keep in mind that this option can be used on both the client and server,
and whichever uses the lower value will be the one to trigger the renegotiation.
A common mistake is to set
.B \-\-reneg-sec
to a higher value on either the client or server, while the other side of the connection
is still using the default value of 3600 seconds, meaning that the renegotiation will
still occur once per 3600 seconds.  The solution is to increase \-\-reneg-sec on both the
client and server, or set it to 0 on one side of the connection (to disable), and to
your chosen value on the other side.
.\"*********************************************************
.TP
.B \-\-hand-window n
Handshake Window \-\- the TLS-based key exchange must finalize within
.B n
seconds
of handshake initiation by any peer (default = 60 seconds).
If the handshake fails
we will attempt to reset our connection with our peer and try again.
Even in the event of handshake failure we will still use
our expiring key for up to
.B \-\-tran-window
seconds to maintain continuity of transmission of tunnel
data.
.\"*********************************************************
.TP
.B \-\-tran-window n
Transition window \-\- our old key can live this many seconds
after a new a key renegotiation begins (default = 3600 seconds).
This feature allows for a graceful transition from old to new
key, and removes the key renegotiation sequence from the critical
path of tunnel data forwarding.
.\"*********************************************************
.TP
.B \-\-single-session
After initially connecting to a remote peer, disallow any new connections.
Using this
option means that a remote peer cannot connect, disconnect, and then
reconnect.

If the daemon is reset by a signal or
.B \-\-ping-restart,
it will allow one new connection.

.B \-\-single-session
can be used with
.B \-\-ping-exit
or
.B \-\-inactive
to create a single dynamic session that will exit when finished.
.\"*********************************************************
.TP
.B \-\-tls-exit
Exit on TLS negotiation failure.
.\"*********************************************************
.TP
.B \-\-tls-auth file [direction]
Add an additional layer of HMAC authentication on top of the TLS
control channel to protect against DoS attacks.

In a nutshell,
.B \-\-tls-auth
enables a kind of "HMAC firewall" on OpenVPN's TCP/UDP port,
where TLS control channel packets
bearing an incorrect HMAC signature can be dropped immediately without
response.

.B file
(required) is a key file which can be in one of two formats:

.B (1)
An OpenVPN static key file generated by
.B \-\-genkey
(required if
.B direction
parameter is used).

.B (2)
A freeform passphrase file.  In this case the HMAC key will
be derived by taking a secure hash of this file, similar to
the
.BR md5sum (1)
or
.BR sha1sum (1)
commands.

OpenVPN will first try format (1), and if the file fails to parse as
a static key file, format (2) will be used.

See the
.B \-\-secret
option for more information on the optional
.B direction
parameter.

.B \-\-tls-auth
is recommended when you are running OpenVPN in a mode where
it is listening for packets from any IP address, such as when
.B \-\-remote
is not specified, or
.B \-\-remote
is specified with
.B \-\-float.

The rationale for
this feature is as follows.  TLS requires a multi-packet exchange
before it is able to authenticate a peer.  During this time
before authentication, OpenVPN is allocating resources (memory
and CPU) to this potential peer.  The potential peer is also
exposing many parts of OpenVPN and the OpenSSL library to the packets
it is sending.  Most successful network attacks today seek
to either exploit bugs in programs (such as buffer overflow attacks) or
force a program to consume so many resources that it becomes unusable.
Of course the first line of defense is always to produce clean,
well-audited code.  OpenVPN has been written with buffer overflow
attack prevention as a top priority.
But as history has shown, many of the most widely used
network applications have, from time to time,
fallen to buffer overflow attacks.

So as a second line of defense, OpenVPN offers
this special layer of authentication on top of the TLS control channel so that
every packet on the control channel is authenticated by an
HMAC signature and a unique ID for replay protection.
This signature will also help protect against DoS (Denial of Service) attacks.
An important rule of thumb in reducing vulnerability to DoS attacks is to
minimize the amount of resources a potential, but as yet unauthenticated,
client is able to consume.

.B \-\-tls-auth
does this by signing every TLS control channel packet with an HMAC signature,
including packets which are sent before the TLS level has had a chance
to authenticate the peer.
The result is that packets without
the correct signature can be dropped immediately upon reception,
before they have a chance to consume additional system resources
such as by initiating a TLS handshake.
.B \-\-tls-auth
can be strengthened by adding the
.B \-\-replay-persist
option which will keep OpenVPN's replay protection state
in a file so that it is not lost across restarts.

It should be emphasized that this feature is optional and that the
passphrase/key file used with
.B \-\-tls-auth
gives a peer nothing more than the power to initiate a TLS
handshake.  It is not used to encrypt or authenticate any tunnel data.
.\"*********************************************************
.TP
.B \-\-askpass [file]
Get certificate password from console or
.B file
before we daemonize.

For the extremely
security conscious, it is possible to protect your private key with
a password.  Of course this means that every time the OpenVPN
daemon is started you must be there to type the password.  The
.B \-\-askpass
option allows you to start OpenVPN from the command line.  It will
query you for a password before it daemonizes.  To protect a private
key with a password you should omit the
.B -nodes
option when you use the
.B openssl
command line tool to manage certificates and private keys.

If
.B file
is specified, read the password from the first line of
.B file.
Keep in mind that storing your password in a file
to a certain extent invalidates the extra security provided by
using an encrypted key (Note: OpenVPN
will only read passwords from a file if it has been built
with the \-\-enable-password-save configure option, or on Windows
by defining ENABLE_PASSWORD_SAVE in config-win32.h).
.\"*********************************************************
.TP
.B \-\-auth-nocache
Don't cache
.B \-\-askpass
or
.B \-\-auth-user-pass
username/passwords in virtual memory.

If specified, this directive will cause OpenVPN to immediately
forget username/password inputs after they are used.  As a result,
when OpenVPN needs a username/password, it will prompt for input
from stdin, which may be multiple times during the duration of an
OpenVPN session.

This directive does not affect the
.B \-\-http-proxy
username/password.  It is always cached.
.\"*********************************************************
.TP
.B \-\-tls-verify cmd
Execute shell command
.B cmd
to verify the X509 name of a
pending TLS connection that has otherwise passed all other
tests of certification (except for revocation via
.B \-\-crl-verify
directive; the revocation test occurs after the
.B \-\-tls-verify
test).

.B cmd
should return 0 to allow the TLS handshake to proceed, or 1 to fail.
.B cmd
is executed as

.B cmd certificate_depth X509_NAME_oneline

This feature is useful if the peer you want to trust has a certificate
which was signed by a certificate authority who also signed many
other certificates, where you don't necessarily want to trust all of them,
but rather be selective about which
peer certificate you will accept.  This feature allows you to write a script
which will test the X509 name on a certificate and decide whether or
not it should be accepted.  For a simple perl script which will test
the common name field on the certificate, see the file
.B verify-cn
in the OpenVPN distribution.

See the "Environmental Variables" section below for
additional parameters passed as environmental variables.

Note that
.B cmd
can be a shell command with multiple arguments, in which
case all OpenVPN-generated arguments will be appended
to
.B cmd
to build a command line which will be passed to the script.
.\"*********************************************************
.TP
.B \-\-tls-remote name
Accept connections only from a host with X509 name
or common name equal to
.B name.
The remote host must also pass all other tests
of verification.

Name can also be a common name prefix, for example if you
want a client to only accept connections to "Server-1",
"Server-2", etc., you can simply use
.B \-\-tls-remote Server

Using a common name prefix is a useful alternative to managing
a CRL (Certificate Revocation List) on the client, since it allows the client
to refuse all certificates except for those associated
with designated servers.

.B \-\-tls-remote
is a useful replacement for the
.B \-\-tls-verify
option to verify the remote host, because
.B \-\-tls-remote
works in a
.B \-\-chroot
environment too.
.\"*********************************************************
.TP
.B \-\-ns-cert-type client|server
Require that peer certificate was signed with an explicit
.B nsCertType
designation of "client" or "server".

This is a useful security option for clients, to ensure that
the host they connect with is a designated server.

See the easy-rsa/build-key-server script for an example
of how to generate a certificate with the
.B nsCertType
field set to "server".

If the server certificate's nsCertType field is set
to "server", then the clients can verify this with
.B \-\-ns-cert-type server.

This is an important security precaution to protect against
a man-in-the-middle attack where an authorized client
attempts to connect to another client by impersonating the server.
The attack is easily prevented by having clients verify
the server certificate using any one of
.B \-\-ns-cert-type, \-\-tls-remote,
or
.B \-\-tls-verify.
.\"*********************************************************
.TP
.B \-\-remote-cert-ku v...
Require that peer certificate was signed with an explicit
.B key usage.

This is a useful security option for clients, to ensure that
the host they connect to is a designated server.

The key usage should be encoded in hex, more than one key
usage can be specified.
.\"*********************************************************
.TP
.B \-\-remote-cert-eku oid
Require that peer certificate was signed with an explicit
.B extended key usage.

This is a useful security option for clients, to ensure that
the host they connect to is a designated server.

The extended key usage should be encoded in oid notation, or
OpenSSL symbolic representation.
.\"*********************************************************
.TP
.B \-\-remote-cert-tls client|server
Require that peer certificate was signed with an explicit
.B key usage
and
.B extended key usage
based on RFC3280 TLS rules.

This is a useful security option for clients, to ensure that
the host they connect to is a designated server.

The
.B \-\-remote-cert-tls client
option is equivalent to
.B
\-\-remote-cert-ku 80 08 88 \-\-remote-cert-eku "TLS Web Client Authentication"

The key usage is digitalSignature and/or keyAgreement.

The
.B \-\-remote-cert-tls server
option is equivalent to
.B
\-\-remote-cert-ku a0 88 \-\-remote-cert-eku "TLS Web Server Authentication"

The key usage is digitalSignature and ( keyEncipherment or keyAgreement ).

This is an important security precaution to protect against
a man-in-the-middle attack where an authorized client
attempts to connect to another client by impersonating the server.
The attack is easily prevented by having clients verify
the server certificate using any one of
.B \-\-remote-cert-tls, \-\-tls-remote,
or
.B \-\-tls-verify.
.\"*********************************************************
.TP
.B \-\-crl-verify crl
Check peer certificate against the file
.B crl
in PEM format.

A CRL (certificate revocation list) is used when a particular key is
compromised but when the overall PKI is still intact.

Suppose you had a PKI consisting of a CA, root certificate, and a number of
client certificates.  Suppose a laptop computer containing a client key and
certificate was stolen.  By adding the stolen certificate to the CRL file,
you could reject any connection which attempts to use it, while preserving the
overall integrity of the PKI.

The only time when it would be necessary to rebuild the entire PKI from scratch would be
if the root certificate key itself was compromised.
.\"*********************************************************
.SS SSL Library information:
.\"*********************************************************
.TP
.B \-\-show-ciphers
(Standalone)
Show all cipher algorithms to use with the
.B \-\-cipher
option.
.\"*********************************************************
.TP
.B \-\-show-digests
(Standalone)
Show all message digest algorithms to use with the
.B \-\-auth
option.
.\"*********************************************************
.TP
.B \-\-show-tls
(Standalone)
Show all TLS ciphers (TLS used only as a control channel).  The TLS
ciphers will be sorted from highest preference (most secure) to
lowest.
.\"*********************************************************
.TP
.B \-\-show-engines
(Standalone)
Show currently available hardware-based crypto acceleration
engines supported by the OpenSSL library.
.\"*********************************************************
.SS Generate a random key:
Used only for non-TLS static key encryption mode.
.\"*********************************************************
.TP
.B \-\-genkey
(Standalone)
Generate a random key to be used as a shared secret,
for use with the
.B \-\-secret
option.  This file must be shared with the
peer over a pre-existing secure channel such as
.BR scp (1)
.
.\"*********************************************************
.TP
.B \-\-secret file
Write key to
.B file.
.\"*********************************************************
.SS TUN/TAP persistent tunnel config mode:
Available with linux 2.4.7+.  These options comprise a standalone mode
of OpenVPN which can be used to create and delete persistent tunnels.
.\"*********************************************************
.TP
.B \-\-mktun
(Standalone)
Create a persistent tunnel on platforms which support them such
as Linux.  Normally TUN/TAP tunnels exist only for
the period of time that an application has them open.  This option
takes advantage of the TUN/TAP driver's ability to build persistent
tunnels that live through multiple instantiations of OpenVPN and die
only when they are deleted or the machine is rebooted.

One of the advantages of persistent tunnels is that they eliminate the
need for separate
.B \-\-up
and
.B \-\-down
scripts to run the appropriate
.BR ifconfig (8)
and
.BR route (8)
commands.  These commands can be placed in the the same shell script
which starts or terminates an OpenVPN session.

Another advantage is that open connections through the TUN/TAP-based tunnel
will not be reset if the OpenVPN peer restarts.  This can be useful to
provide uninterrupted connectivity through the tunnel in the event of a DHCP
reset of the peer's public IP address (see the
.B \-\-ipchange
option above).

One disadvantage of persistent tunnels is that it is harder to automatically
configure their MTU value (see
.B \-\-link-mtu
and
.B \-\-tun-mtu
above).

On some platforms such as Windows, TAP-Win32 tunnels are persistent by
default.
.\"*********************************************************
.TP
.B \-\-rmtun
(Standalone)
Remove a persistent tunnel.
.\"*********************************************************
.TP
.B \-\-dev tunX | tapX
TUN/TAP device
.\"*********************************************************
.TP
.B \-\-user user
Optional user to be owner of this tunnel.
.\"*********************************************************
.TP
.B \-\-group group
Optional group to be owner of this tunnel.
.\"*********************************************************
.SS Windows-Specific Options:
.\"*********************************************************
.TP
.B \-\-win-sys path|'env'
Set the Windows system directory pathname to use when looking for system
executables such as
.B route.exe
and
.B netsh.exe.
By default, if this directive is
not specified, the pathname will be set to "C:\\WINDOWS"

The special string
.B 'env'
indicates that the pathname should be read from the
.B SystemRoot
environmental variable.
.\"*********************************************************
.TP
.B \-\-ip-win32 method
When using
.B \-\-ifconfig
on Windows, set the TAP-Win32 adapter
IP address and netmask using
.B method.
Don't use this option unless you are also using
.B \-\-ifconfig.

.B manual \-\-
Don't set the IP address or netmask automatically.
Instead output a message
to the console telling the user to configure the
adapter manually and indicating the IP/netmask which
OpenVPN expects the adapter to be set to.

.B dynamic [offset] [lease-time] \-\-
Automatically set the IP address and netmask by replying to
DHCP query messages generated by the kernel.  This mode is
probably the "cleanest" solution
for setting the TCP/IP properties since it uses the well-known
DHCP protocol.  There are, however, two prerequisites for using
this mode: (1) The TCP/IP properties for the TAP-Win32
adapter must be set to "Obtain an IP address automatically," and
(2) OpenVPN needs to claim an IP address in the subnet for use
as the virtual DHCP server address.  By default in
.B \-\-dev tap
mode, OpenVPN will
take the normally unused first address in the subnet.  For example,
if your subnet is 192.168.4.0 netmask 255.255.255.0, then
OpenVPN will take the IP address 192.168.4.0 to use as the
virtual DHCP server address.  In
.B \-\-dev tun
mode, OpenVPN will cause the DHCP server to masquerade as if it were
coming from the remote endpoint.  The optional offset parameter is
an integer which is > -256 and < 256 and which defaults to 0.
If offset is positive, the DHCP server will masquerade as the IP
address at network address + offset.
If offset is negative, the DHCP server will masquerade as the IP
address at broadcast address + offset.  The Windows
.B ipconfig /all
command can be used to show what Windows thinks the DHCP server
address is.  OpenVPN will "claim" this address, so make sure to
use a free address.  Having said that, different OpenVPN instantiations,
including different ends of the same connection, can share the same
virtual DHCP server address.  The
.B lease-time
parameter controls the lease time of the DHCP assignment given to
the TAP-Win32 adapter, and is denoted in seconds.
Normally a very long lease time is preferred
because it prevents routes involving the TAP-Win32 adapter from
being lost when the system goes to sleep.  The default
lease time is one year.

.B netsh \-\-
Automatically set the IP address and netmask using
the Windows command-line "netsh"
command.  This method appears to work correctly on
Windows XP but not Windows 2000.

.B ipapi \-\-
Automatically set the IP address and netmask using the
Windows IP Helper API.  This approach
does not have ideal semantics, though testing has indicated
that it works okay in practice.  If you use this option,
it is best to leave the TCP/IP properties for the TAP-Win32
adapter in their default state, i.e. "Obtain an IP address
automatically."

.B adaptive \-\-
(Default) Try
.B dynamic
method initially and fail over to
.B netsh
if the DHCP negotiation with the TAP-Win32 adapter does
not succeed in 20 seconds.  Such failures have been known
to occur when certain third-party firewall packages installed
on the client machine block the DHCP negotiation used by
the TAP-Win32 adapter.
Note that if the
.B netsh
failover occurs, the TAP-Win32 adapter
TCP/IP properties will be reset from DHCP to static, and this
will cause future OpenVPN startups using the
.B adaptive
mode to use
.B netsh
immediately, rather than trying
.B dynamic
first.  To "unstick" the
.B adaptive
mode from using
.B netsh,
run OpenVPN at least once using the
.B dynamic
mode to restore the TAP-Win32 adapter TCP/IP properties
to a DHCP configuration.
.\"*********************************************************
.TP
.B \-\-route-method m
Which method
.B m
to use for adding routes on Windows?

.B adaptive
(default) \-\- Try IP helper API first.  If that fails, fall
back to the route.exe shell command.
.br
.B ipapi
\-\- Use IP helper API.
.br
.B exe
\-\- Call the route.exe shell command.
.\"*********************************************************
.TP
.B \-\-dhcp-option type [parm]
Set extended TAP-Win32 TCP/IP properties, must
be used with
.B \-\-ip-win32 dynamic
or
.B \-\-ip-win32 adaptive.
This option can be used to set additional TCP/IP properties
on the TAP-Win32 adapter, and is particularly useful for
configuring an OpenVPN client to access a Samba server
across the VPN.

.B DOMAIN name \-\-
Set Connection-specific DNS Suffix.

.B DNS addr \-\-
Set primary domain name server address.  Repeat
this option to set secondary DNS server addresses.

.B WINS addr \-\-
Set primary WINS server address (NetBIOS over TCP/IP Name Server).
Repeat this option to set secondary WINS server addresses.

.B NBDD addr \-\-
Set primary NBDD server address (NetBIOS over TCP/IP Datagram Distribution Server)
Repeat this option
to set secondary NBDD server addresses.

.B NTP addr \-\-
Set primary NTP server address (Network Time Protocol).
Repeat this option
to set secondary NTP server addresses.

.B NBT type \-\-
Set NetBIOS over TCP/IP Node type.  Possible options:
.B 1
= b-node (broadcasts),
.B 2
= p-node (point-to-point
name queries to a WINS server),
.B 4
= m-node (broadcast
then query name server), and
.B 8
= h-node (query name server, then broadcast).

.B NBS scope-id \-\-
Set NetBIOS over TCP/IP Scope. A NetBIOS Scope ID provides an extended
naming service for the NetBIOS over TCP/IP (Known as NBT) module. The
primary purpose of a NetBIOS scope ID is to isolate NetBIOS traffic on
a single network to only those nodes with the same NetBIOS scope ID.
The NetBIOS scope ID is a character string that is appended to the NetBIOS
name. The NetBIOS scope ID on two hosts must match, or the two hosts
will not be able to communicate. The NetBIOS Scope ID also allows
computers to use the same computer name, as they have different
scope IDs. The Scope ID becomes a part of the NetBIOS name, making the name unique.
(This description of NetBIOS scopes courtesy of NeonSurge@abyss.com)

.B DISABLE-NBT \-\-
Disable Netbios-over-TCP/IP.

Note that if
.B \-\-dhcp-option
is pushed via
.B \-\-push
to a non-windows client, the option will be saved in the client's
environment before the up script is called, under
the name "foreign_option_{n}".
.\"*********************************************************
.TP
.B \-\-tap-sleep n
Cause OpenVPN to sleep for
.B n
seconds immediately after the TAP-Win32 adapter state
is set to "connected".

This option is intended to be used to troubleshoot problems
with the
.B \-\-ifconfig
and
.B \-\-ip-win32
options, and is used to give
the TAP-Win32 adapter time to come up before
Windows IP Helper API operations are applied to it.
.\"*********************************************************
.TP
.B \-\-show-net-up
Output OpenVPN's view of the system routing table and network
adapter list to the syslog or log file after the TUN/TAP adapter
has been brought up and any routes have been added.
.\"*********************************************************
.TP
.B \-\-dhcp-renew
Ask Windows to renew the TAP adapter lease on startup.
This option is normally unnecessary, as Windows automatically
triggers a DHCP renegotiation on the TAP adapter when it
comes up, however if you set the TAP-Win32 adapter
Media Status property to "Always Connected", you may need this
flag.
.\"*********************************************************
.TP
.B \-\-dhcp-release
Ask Windows to release the TAP adapter lease on shutdown.
This option has the same caveats as
.B \-\-dhcp-renew
above.
.\"*********************************************************
.TP
.B \-\-pause-exit
Put up a "press any key to continue" message on the console prior
to OpenVPN program exit.  This option is automatically used by the
Windows explorer when OpenVPN is run on a configuration
file using the right-click explorer menu.
.\"*********************************************************
.TP
.B \-\-service exit-event [0|1]
Should be used when OpenVPN is being automatically executed by another
program in such
a context that no interaction with the user via display or keyboard
is possible.  In general, end-users should never need to explicitly
use this option, as it is automatically added by the OpenVPN service wrapper
when a given OpenVPN configuration is being run as a service.

.B exit-event
is the name of a Windows global event object, and OpenVPN will continuously
monitor the state of this event object and exit when it becomes signaled.

The second parameter indicates the initial state of
.B exit-event
and normally defaults to 0.

Multiple OpenVPN processes can be simultaneously executed with the same
.B exit-event
parameter.  In any case, the controlling process can signal
.B exit-event,
causing all such OpenVPN processes to exit.

When executing an OpenVPN process using the
.B \-\-service
directive, OpenVPN will probably not have a console
window to output status/error
messages, therefore it is useful to use
.B \-\-log
or
.B \-\-log-append
to write these messages to a file.
.\"*********************************************************
.TP
.B \-\-show-adapters
(Standalone)
Show available TAP-Win32 adapters which can be selected using the
.B \-\-dev-node
option.  On non-Windows systems, the
.BR ifconfig (8)
command provides similar functionality.
.\"*********************************************************
.TP
.B \-\-allow-nonadmin [TAP-adapter]
(Standalone)
Set
.B TAP-adapter
to allow access from non-administrative accounts.  If
.B TAP-adapter
is omitted, all TAP adapters on the system will be configured to allow
non-admin access.
The non-admin access setting will only persist for the length of time that
the TAP-Win32 device object and driver remain loaded, and will need
to be re-enabled after a reboot, or if the driver is unloaded
and reloaded.
This directive can only be used by an administrator.
.\"*********************************************************
.TP
.B \-\-show-valid-subnets
(Standalone)
Show valid subnets for
.B \-\-dev tun
emulation.  Since the TAP-Win32 driver
exports an ethernet interface to Windows, and since TUN devices are
point-to-point in nature, it is necessary for the TAP-Win32 driver
to impose certain constraints on TUN endpoint address selection.

Namely, the point-to-point endpoints used in TUN device emulation
must be the middle two addresses of a /30 subnet (netmask 255.255.255.252).
.\"*********************************************************
.TP
.B \-\-show-net
(Standalone)
Show OpenVPN's view of the system routing table and network
adapter list.
.\"*********************************************************
.SS PKCS#11 Standalone Options:
.\"*********************************************************
.TP
.B \-\-show-pkcs11-ids provider [cert_private]
(Standalone)
Show PKCS#11 token object list. Specify cert_private as 1
if certificates are stored as private objects.

.B \-\-verb
option can be used BEFORE this option to produce debugging information.
.\"*********************************************************
.SH SCRIPTING AND ENVIRONMENTAL VARIABLES
OpenVPN exports a series
of environmental variables for use by user-defined scripts.
.\"*********************************************************
.SS Script Order of Execution
.\"*********************************************************
.TP
.B \-\-up
Executed after TCP/UDP socket bind and TUN/TAP open.
.\"*********************************************************
.TP
.B \-\-tls-verify
Executed when we have a still untrusted remote peer.
.\"*********************************************************
.TP
.B \-\-ipchange
Executed after connection authentication, or remote IP address change.
.\"*********************************************************
.TP
.B \-\-client-connect
Executed in
.B \-\-mode server
mode immediately after client authentication.
.\"*********************************************************
.TP
.B \-\-route-up
Executed after connection authentication, either
immediately after, or some number of seconds after
as defined by the
.B \-\-route-delay
option.
.\"*********************************************************
.TP
.B \-\-client-disconnect
Executed in
.B \-\-mode server
mode on client instance shutdown.
.\"*********************************************************
.TP
.B \-\-down
Executed after TCP/UDP and TUN/TAP close.
.\"*********************************************************
.TP
.B \-\-learn-address
Executed in
.B \-\-mode server
mode whenever an IPv4 address/route or MAC address is added to OpenVPN's
internal routing table.
.\"*********************************************************
.TP
.B \-\-auth-user-pass-verify
Executed in
.B \-\-mode server
mode on new client connections, when the client is
still untrusted.
.\"*********************************************************
.SS String Types and Remapping
In certain cases, OpenVPN will perform remapping of characters
in strings.  Essentially, any characters outside the set of
permitted characters for each string type will be converted
to underbar ('_').

.B Q:
Why is string remapping necessary?

.B A:
It's an important security feature to prevent the malicious coding of
strings from untrusted sources to be passed as parameters to scripts,
saved in the environment, used as a common name, translated to a filename,
etc.

.B Q:
Can string remapping be disabled?

.B A:
Yes, by using the
.B \-\-no-name-remapping
option, however this should be considered an advanced option.

Here is a brief rundown of OpenVPN's current string types and the 
permitted character class for each string:

.B X509 Names:
Alphanumeric, underbar ('_'), dash ('-'), dot ('.'), at 
('@'), colon (':'), slash ('/'), and equal ('=').  Alphanumeric is defined 
as a character which will cause the C library isalnum() function to return 
true.

.B Common Names:
Alphanumeric, underbar ('_'), dash ('-'), dot ('.'), and at                
('@').

.B \-\-auth-user-pass username:
Same as Common Name, with one exception: starting with OpenVPN 2.0.1,
the username is passed to the OPENVPN_PLUGIN_AUTH_USER_PASS_VERIFY plugin in its raw form,
without string remapping.

.B \-\-auth-user-pass password:
Any "printable" character except CR or LF.  
Printable is defined to be a character which will cause the C library 
isprint() function to return true.

.B \-\-client-config-dir filename as derived from common name or username:
Alphanumeric, underbar ('_'), dash ('-'), and dot ('.') except for "." or 
".." as standalone strings.  As of 2.0.1-rc6, the at ('@') character has
been added as well for compatibility with the common name character class.

.B Environmental variable names:
Alphanumeric or underbar ('_').

.B Environmental variable values:
Any printable character.

For all cases, characters in a string which are not members of the legal 
character class for that string type will be remapped to underbar ('_').
.\"*********************************************************
.SS Environmental Variables
Once set, a variable is persisted
indefinitely until it is reset by a new value or a restart,

As of OpenVPN 2.0-beta12, in server mode, environmental
variables set by OpenVPN
are scoped according to the client objects
they are
associated with, so there should not be any issues with
scripts having access to stale, previously set variables
which refer to different client instances.
.\"*********************************************************
.TP
.B bytes_received
Total number of bytes received from client during VPN session.
Set prior to execution of the
.B \-\-client-disconnect
script.
.\"*********************************************************
.TP
.B bytes_sent
Total number of bytes sent to client during VPN session.
Set prior to execution of the
.B \-\-client-disconnect
script.
.\"*********************************************************
.TP
.B common_name
The X509 common name of an authenticated client.
Set prior to execution of
.B \-\-client-connect, \-\-client-disconnect,
and
.B \-\-auth-user-pass-verify
scripts.
.\"*********************************************************
.TP
.B config
Name of first
.B \-\-config
file.
Set on program initiation and reset on SIGHUP.
.\"*********************************************************
.TP
.B daemon
Set to "1" if the
.B \-\-daemon
directive is specified, or "0" otherwise.
Set on program initiation and reset on SIGHUP.
.\"*********************************************************
.TP
.B daemon_log_redirect
Set to "1" if the
.B \-\-log
or
.B \-\-log-append
directives are specified, or "0" otherwise.
Set on program initiation and reset on SIGHUP.
.\"*********************************************************
.TP
.B dev
The actual name of the TUN/TAP device, including
a unit number if it exists.
Set prior to
.B \-\-up
or
.B \-\-down
script execution.
.\"*********************************************************
.TP
.B foreign_option_{n}
An option pushed via
.B \-\-push
to a client which does not natively support it,
such as
.B \-\-dhcp-option
on a non-Windows system, will be recorded to this
environmental variable sequence prior to
.B \-\-up
script execution.
.\"*********************************************************
.TP
.B ifconfig_broadcast
The broadcast address for the virtual
ethernet segment which is derived from the
.B \-\-ifconfig
option when
.B \-\-dev tap
is used.
Set prior to OpenVPN calling the
.I ifconfig
or
.I netsh
(windows version of ifconfig) commands which
normally occurs prior to
.B \-\-up
script execution.
.\"*********************************************************
.TP
.B ifconfig_local
The local VPN endpoint IP address specified in the
.B \-\-ifconfig
option (first parameter).
Set prior to OpenVPN calling the
.I ifconfig
or
.I netsh
(windows version of ifconfig) commands which
normally occurs prior to
.B \-\-up
script execution.
.\"*********************************************************
.TP
.B ifconfig_remote
The remote VPN endpoint IP address specified in the
.B \-\-ifconfig
option (second parameter) when
.B \-\-dev tun
is used.
Set prior to OpenVPN calling the
.I ifconfig
or
.I netsh
(windows version of ifconfig) commands which
normally occurs prior to
.B \-\-up
script execution.
.\"*********************************************************
.TP
.B ifconfig_netmask
The subnet mask of the virtual ethernet segment
that is specified as the second parameter to
.B \-\-ifconfig
when
.B \-\-dev tap
is being used.
Set prior to OpenVPN calling the
.I ifconfig
or
.I netsh
(windows version of ifconfig) commands which
normally occurs prior to
.B \-\-up
script execution.
.\"*********************************************************
.TP
.B ifconfig_pool_local_ip
The local
virtual IP address for the TUN/TAP tunnel taken from an
.B \-\-ifconfig-push
directive if specified, or otherwise from
the ifconfig pool (controlled by the
.B \-\-ifconfig-pool
config file directive).
Only set for
.B \-\-dev tun
tunnels.
This option is set on the server prior to execution
of the
.B \-\-client-connect
and
.B \-\-client-disconnect
scripts.
.\"*********************************************************
.TP
.B ifconfig_pool_netmask
The
virtual IP netmask for the TUN/TAP tunnel taken from an
.B \-\-ifconfig-push
directive if specified, or otherwise from
the ifconfig pool (controlled by the
.B \-\-ifconfig-pool
config file directive).
Only set for
.B \-\-dev tap
tunnels.
This option is set on the server prior to execution
of the
.B \-\-client-connect
and
.B \-\-client-disconnect
scripts.
.\"*********************************************************
.TP
.B ifconfig_pool_remote_ip
The remote
virtual IP address for the TUN/TAP tunnel taken from an
.B \-\-ifconfig-push
directive if specified, or otherwise from
the ifconfig pool (controlled by the
.B \-\-ifconfig-pool
config file directive).
This option is set on the server prior to execution
of the
.B \-\-client-connect
and
.B \-\-client-disconnect
scripts.
.\"*********************************************************
.TP
.B link_mtu
The maximum packet size (not including the IP header)
of tunnel data in UDP tunnel transport mode.
Set prior to
.B \-\-up
or
.B \-\-down
script execution.
.\"*********************************************************
.TP
.B local
The
.B \-\-local
parameter.
Set on program initiation and reset on SIGHUP.
.\"*********************************************************
.TP
.B local_port
The local port number, specified by
.B \-\-port
or
.B \-\-lport.
Set on program initiation and reset on SIGHUP.
.\"*********************************************************
.TP
.B password
The password provided by a connecting client.
Set prior to
.B \-\-auth-user-pass-verify
script execution only when the
.B via-env
modifier is specified, and deleted from the environment
after the script returns.
.\"*********************************************************
.TP
.B proto
The
.B \-\-proto
parameter.
Set on program initiation and reset on SIGHUP.
.\"*********************************************************
.TP
.B remote_{n}
The
.B \-\-remote
parameter.
Set on program initiation and reset on SIGHUP.
.\"*********************************************************
.TP
.B remote_port_{n}
The remote port number, specified by
.B \-\-port
or
.B \-\-rport.
Set on program initiation and reset on SIGHUP.
.\"*********************************************************
.TP
.B route_net_gateway
The pre-existing default IP gateway in the system routing
table.
Set prior to
.B \-\-up
script execution.
.\"*********************************************************
.TP
.B route_vpn_gateway
The default gateway used by
.B \-\-route
options, as specified in either the
.B \-\-route-gateway
option or the second parameter to
.B \-\-ifconfig
when
.B \-\-dev tun
is specified.
Set prior to
.B \-\-up
script execution.
.\"*********************************************************
.TP
.B route_{parm}_{n}
A set of variables which define each route to be added, and
are set prior to
.B \-\-up
script execution.

.B parm
will be one of "network", "netmask", "gateway", or "metric".

.B n
is the OpenVPN route number, starting from 1.

If the network or gateway are resolvable DNS names,
their IP address translations will be recorded rather
than their names as denoted on the command line
or configuration file.
.\"*********************************************************
.TP
.B script_context
Set to "init" or "restart" prior to up/down script execution.
For more information, see
documentation for
.B \-\-up.
.\"*********************************************************
.TP
.B script_type
One of
.B up, down, ipchange, route-up, tls-verify, auth-user-pass-verify,
.B client-connect, client-disconnect, 
or
.B learn-address.
Set prior to execution of any script.
.\"*********************************************************
.TP
.B signal
The reason for exit or restart.  Can be one of
.B sigusr1, sighup, sigterm, sigint, inactive
(controlled by
.B \-\-inactive
option),
.B ping-exit
(controlled by
.B \-\-ping-exit
option),
.B ping-restart
(controlled by
.B \-\-ping-restart
option),
.B connection-reset
(triggered on TCP connection reset),
.B error,
or
.B unknown
(unknown signal).  This variable is set just prior to down script execution.
.\"*********************************************************
.TP
.B time_ascii
Client connection timestamp, formatted as a human-readable
time string.
Set prior to execution of the
.B \-\-client-connect
script.
.\"*********************************************************
.TP
.B time_duration
The duration (in seconds) of the client session which is now
disconnecting.
Set prior to execution of the
.B \-\-client-disconnect
script.
.\"*********************************************************
.TP
.B time_unix
Client connection timestamp, formatted as a unix integer
date/time value.
Set prior to execution of the
.B \-\-client-connect
script.
.\"*********************************************************
.TP
.B tls_id_{n}
A series of certificate fields from the remote peer,
where
.B n
is the verification level.  Only set for TLS connections.  Set prior
to execution of
.B \-\-tls-verify
script.
.\"*********************************************************
.TP
.B tls_serial_{n}
The serial number of the certificate from the remote peer,
where
.B n
is the verification level.  Only set for TLS connections.  Set prior
to execution of
<<<<<<< HEAD
.B \-\-tls-verify
script.
=======
.B --tls-verify
script. This is in the form of a hex string like "37AB46E0", which is
suitable for doing serial-based OCSP queries (with OpenSSL, you have
to prepend "0x" to the string). If something goes wrong while reading
the value from the certificate it will be an empty string, so your
code should check that.
See the contrib/OCSP_check/OCSP_check.sh script for an example.
>>>>>>> fa47f0a3
.\"*********************************************************
.TP
.B tun_mtu
The MTU of the TUN/TAP device.
Set prior to
.B \-\-up
or
.B \-\-down
script execution.
.\"*********************************************************
.TP
.B trusted_ip
Actual IP address of connecting client or peer which has been authenticated.
Set prior to execution of
.B \-\-ipchange, \-\-client-connect,
and
.B \-\-client-disconnect
scripts.
.\"*********************************************************
.TP
.B trusted_port
Actual port number of connecting client or peer which has been authenticated.
Set prior to execution of
.B \-\-ipchange, \-\-client-connect,
and
.B \-\-client-disconnect
scripts.
.\"*********************************************************
.TP
.B untrusted_ip
Actual IP address of connecting client or peer which has not been authenticated
yet.  Sometimes used to
.B nmap
the connecting host in a
.B \-\-tls-verify
script to ensure it is firewalled properly.
Set prior to execution of
.B \-\-tls-verify
and
.B \-\-auth-user-pass-verify
scripts.
.\"*********************************************************
.TP
.B untrusted_port
Actual port number of connecting client or peer which has not been authenticated
yet.
Set prior to execution of
.B \-\-tls-verify
and
.B \-\-auth-user-pass-verify
scripts.
.\"*********************************************************
.TP
.B username
The username provided by a connecting client.
Set prior to
.B \-\-auth-user-pass-verify
script execution only when the
.B via-env
modifier is specified.
.\"*********************************************************
.TP
.B X509_{n}_{subject_field}
An X509 subject field from the remote peer certificate,
where
.B n
is the verification level.  Only set for TLS connections.  Set prior
to execution of
.B \-\-tls-verify
script.  This variable is similar to
.B tls_id_{n}
except the component X509 subject fields are broken out, and
no string remapping occurs on these field values (except for remapping
of control characters to "_").
For example, the following variables would be set on the
OpenVPN server using the sample client certificate
in sample-keys (client.crt).
Note that the verification level is 0 for the client certificate
and 1 for the CA certificate.

.nf
.ft 3
.in +4
X509_0_emailAddress=me@myhost.mydomain
X509_0_CN=Test-Client
X509_0_O=OpenVPN-TEST
X509_0_ST=NA
X509_0_C=KG
X509_1_emailAddress=me@myhost.mydomain
X509_1_O=OpenVPN-TEST
X509_1_L=BISHKEK
X509_1_ST=NA
X509_1_C=KG
.in -4
.ft
.fi
.\"*********************************************************
.SH SIGNALS
.TP
.B SIGHUP
Cause OpenVPN to close all TUN/TAP and
network connections,
restart, re-read the configuration file (if any),
and reopen TUN/TAP and network connections.
.\"*********************************************************
.TP
.B SIGUSR1
Like 
.B SIGHUP,
except don't re-read configuration file, and possibly don't close and reopen TUN/TAP
device, re-read key files, preserve local IP address/port, or preserve most recently authenticated
remote IP address/port based on
.B \-\-persist-tun, \-\-persist-key, \-\-persist-local-ip,
and
.B \-\-persist-remote-ip
options respectively (see above).

This signal may also be internally generated by a timeout condition, governed
by the
.B \-\-ping-restart
option.

This signal, when combined with
.B \-\-persist-remote-ip,
may be
sent when the underlying parameters of the host's network interface change
such as when the host is a DHCP client and is assigned a new IP address.
See
.B \-\-ipchange
above for more information.
.\"*********************************************************
.TP
.B SIGUSR2
Causes OpenVPN to display its current statistics (to the syslog
file if
.B \-\-daemon
is used, or stdout otherwise).
.\"*********************************************************
.TP
.B SIGINT, SIGTERM
Causes OpenVPN to exit gracefully.
.\"*********************************************************
.SH TUN/TAP DRIVER SETUP
If you are running Linux 2.4.7 or higher, you probably have the TUN/TAP driver
already installed.  If so, there are still a few things you need to do:

Make device:
.B mknod /dev/net/tun c 10 200

Load driver:
.B modprobe tun

If you have Linux 2.2 or earlier, you should obtain version 1.1 of the
TUN/TAP driver from
.I http://vtun.sourceforge.net/tun/
and follow the installation instructions.
.\"*********************************************************
.SH EXAMPLES
Prior to running these examples, you should have OpenVPN installed on two
machines with network connectivity between them.  If you have not
yet installed OpenVPN, consult the INSTALL file included in the OpenVPN
distribution.
.\"*********************************************************
.SS TUN/TAP Setup:
If you are using Linux 2.4 or higher,
make the tun device node and load the tun module:
.IP
.B mknod /dev/net/tun c 10 200
.LP
.IP
.B modprobe tun
.LP
If you installed from RPM, the
.B mknod
step may be omitted, because the RPM install does that for you.

If you have Linux 2.2, you should obtain version 1.1 of the
TUN/TAP driver from
.I http://vtun.sourceforge.net/tun/
and follow the installation instructions.

For other platforms, consult the INSTALL file at
.I http://openvpn.net/install.html
for more information.
.\"*********************************************************
.SS Firewall Setup:
If firewalls exist between
the two machines, they should be set to forward UDP port 1194
in both directions.  If you do not have control over the firewalls
between the two machines, you may still be able to use OpenVPN by adding
.B \-\-ping 15
to each of the
.B openvpn
commands used below in the examples (this will cause each peer to send out
a UDP ping to its remote peer once every 15 seconds which will cause many
stateful firewalls to forward packets in both directions
without an explicit firewall rule).

If you are using a Linux iptables-based firewall, you may need to enter
the following command to allow incoming packets on the TUN device:
.IP
.B iptables -A INPUT -i tun+ -j ACCEPT
.LP
See the firewalls section below for more information on configuring firewalls
for use with OpenVPN.
.\"*********************************************************
.SS VPN Address Setup:
For purposes
of our example, our two machines will be called
.B may.kg
and
.B june.kg.
If you are constructing a VPN over the internet, then replace
.B may.kg
and
.B june.kg
with the internet hostname or IP address that each machine will use
to contact the other over the internet.

Now we will choose the tunnel endpoints.  Tunnel endpoints are
private IP addresses that only have meaning in the context of
the VPN.  Each machine will use the tunnel endpoint of the other
machine to access it over the VPN.  In our example,
the tunnel endpoint for may.kg
will be 10.4.0.1 and for june.kg, 10.4.0.2.

Once the VPN is established, you have essentially
created a secure alternate path between the two hosts
which is addressed by using the tunnel endpoints.  You can
control which network
traffic passes between the hosts 
(a) over the VPN or (b) independently of the VPN, by choosing whether to use
(a) the VPN endpoint address or (b) the public internet address,
to access the remote host. For example if you are on may.kg and you wish to connect to june.kg
via
.B ssh
without using the VPN (since
.B ssh
has its own built-in security) you would use the command
.B ssh june.kg.
However in the same scenario, you could also use the command
.B telnet 10.4.0.2
to create a telnet session with june.kg over the VPN, that would
use the VPN to secure the session rather than
.B ssh.

You can use any address you wish for the
tunnel endpoints
but make sure that they are private addresses
(such as those that begin with 10 or 192.168) and that they are
not part of any existing subnet on the networks of
either peer, unless you are bridging.  If you use an address that is part of
your local subnet for either of the tunnel endpoints,
you will get a weird feedback loop.
.\"*********************************************************
.SS Example 1: A simple tunnel without security
.LP
On may:
.IP
.B openvpn \-\-remote june.kg \-\-dev tun1 \-\-ifconfig 10.4.0.1 10.4.0.2 \-\-verb 9
.LP
On june:
.IP
.B openvpn \-\-remote may.kg \-\-dev tun1 \-\-ifconfig 10.4.0.2 10.4.0.1 \-\-verb 9
.LP
Now verify the tunnel is working by pinging across the tunnel.
.LP
On may:
.IP
.B ping 10.4.0.2
.LP
On june:
.IP
.B ping 10.4.0.1
.LP
The
.B \-\-verb 9
option will produce verbose output, similar to the
.BR tcpdump (8)
program.  Omit the
.B \-\-verb 9
option to have OpenVPN run quietly.
.\"*********************************************************
.SS Example 2: A tunnel with static-key security (i.e. using a pre-shared secret)
First build a static key on may.
.IP
.B openvpn \-\-genkey \-\-secret key
.LP
This command will build a random key file called
.B key
(in ascii format).
Now copy
.B key
to june over a secure medium such as by
using the
.BR scp (1)
program.
.LP
On may:
.IP
.B openvpn \-\-remote june.kg \-\-dev tun1 \-\-ifconfig 10.4.0.1 10.4.0.2 \-\-verb 5 \-\-secret key
.LP
On june:
.IP
.B openvpn \-\-remote may.kg \-\-dev tun1 \-\-ifconfig 10.4.0.2 10.4.0.1 \-\-verb 5 \-\-secret key
.LP
Now verify the tunnel is working by pinging across the tunnel.
.LP
On may:
.IP
.B ping 10.4.0.2
.LP
On june:
.IP
.B ping 10.4.0.1
.\"*********************************************************
.SS Example 3: A tunnel with full TLS-based security
For this test, we will designate
.B may
as the TLS client and
.B june
as the TLS server.
.I Note that client or server designation only has meaning for the TLS subsystem.  It has no bearing on OpenVPN's peer-to-peer, UDP-based communication model.

First, build a separate certificate/key pair
for both may and june (see above where
.B \-\-cert
is discussed for more info).  Then construct
Diffie Hellman parameters (see above where
.B \-\-dh
is discussed for more info).  You can also use the
included test files client.crt, client.key,
server.crt, server.key and ca.crt.
The .crt files are certificates/public-keys, the .key
files are private keys, and ca.crt is a certification
authority who has signed both
client.crt and server.crt.  For Diffie Hellman
parameters you can use the included file dh1024.pem.
.I Note that all client, server, and certificate authority certificates and keys included in the OpenVPN distribution are totally insecure and should be used for testing only.
.LP
On may:
.IP
.B openvpn \-\-remote june.kg \-\-dev tun1 \-\-ifconfig 10.4.0.1 10.4.0.2 \-\-tls-client \-\-ca ca.crt \-\-cert client.crt \-\-key client.key \-\-reneg-sec 60 \-\-verb 5
.LP
On june:
.IP
.B openvpn \-\-remote may.kg \-\-dev tun1 \-\-ifconfig 10.4.0.2 10.4.0.1 \-\-tls-server \-\-dh dh1024.pem \-\-ca ca.crt \-\-cert server.crt \-\-key server.key \-\-reneg-sec 60 \-\-verb 5
.LP
Now verify the tunnel is working by pinging across the tunnel.
.LP
On may:
.IP
.B ping 10.4.0.2
.LP
On june:
.IP
.B ping 10.4.0.1
.LP
Notice the
.B \-\-reneg-sec 60
option we used above.  That tells OpenVPN to renegotiate
the data channel keys every minute.
Since we used
.B \-\-verb 5
above, you will see status information on each new key negotiation.

For production operations, a key renegotiation interval of 60 seconds
is probably too frequent.  Omit the
.B \-\-reneg-sec 60
option to use OpenVPN's default key renegotiation interval of one hour.
.\"*********************************************************
.SS Routing:
Assuming you can ping across the tunnel,
the next step is to route a real subnet over
the secure tunnel.  Suppose that may and june have two network
interfaces each, one connected
to the internet, and the other to a private
network.  Our goal is to securely connect
both private networks.  We will assume that may's private subnet
is 10.0.0.0/24 and june's is 10.0.1.0/24.
.LP
First, ensure that IP forwarding is enabled on both peers.
On Linux, enable routing:
.IP
.B echo 1 > /proc/sys/net/ipv4/ip_forward
.LP
and enable TUN packet forwarding through the firewall:
.IP
.B iptables -A FORWARD -i tun+ -j ACCEPT
.LP
On may:
.IP
.B route add -net 10.0.1.0 netmask 255.255.255.0 gw 10.4.0.2
.LP
On june:
.IP
.B route add -net 10.0.0.0 netmask 255.255.255.0 gw 10.4.0.1
.LP
Now any machine on the 10.0.0.0/24 subnet can
access any machine on the 10.0.1.0/24 subnet
over the secure tunnel (or vice versa).

In a production environment, you could put the route command(s)
in a shell script and execute with the
.B \-\-up
option.
.\"*********************************************************
.SH FIREWALLS
OpenVPN's usage of a single UDP port makes it fairly firewall-friendly.
You should add an entry to your firewall rules to allow incoming OpenVPN
packets.  On Linux 2.4+:
.IP
.B iptables -A INPUT -p udp -s 1.2.3.4 \-\-dport 1194 -j ACCEPT
.LP
This will allow incoming packets on UDP port 1194 (OpenVPN's default UDP port)
from an OpenVPN peer at 1.2.3.4.

If you are using HMAC-based packet authentication (the default in any of
OpenVPN's secure modes), having the firewall filter on source
address can be considered optional, since HMAC packet authentication
is a much more secure method of verifying the authenticity of
a packet source.  In that case:
.IP
.B iptables -A INPUT -p udp \-\-dport 1194 -j ACCEPT
.LP
would be adequate and would not render the host inflexible with
respect to its peer having a dynamic IP address.

OpenVPN also works well on stateful firewalls.  In some cases, you may
not need to add any static rules to the firewall list if you are
using a stateful firewall that knows how to track UDP connections.
If you specify
.B \-\-ping n,
OpenVPN will be guaranteed
to send a packet to its peer at least once every
.B n
seconds.  If
.B n
is less than the stateful firewall connection timeout, you can
maintain an OpenVPN connection indefinitely without explicit
firewall rules.

You should also add firewall rules to allow incoming IP traffic on
TUN or TAP devices such as:
.IP
.B iptables -A INPUT -i tun+ -j ACCEPT
.LP
to allow input packets from tun devices,
.IP
.B iptables -A FORWARD -i tun+ -j ACCEPT
.LP
to allow input packets from tun devices to be forwarded to
other hosts on the local network,
.IP
.B iptables -A INPUT -i tap+ -j ACCEPT
.LP
to allow input packets from tap devices, and
.IP
.B iptables -A FORWARD -i tap+ -j ACCEPT
.LP
to allow input packets from tap devices to be forwarded to
other hosts on the local network.

These rules are secure if you use packet authentication,
since no incoming packets will arrive on a TUN or TAP
virtual device
unless they first pass an HMAC authentication test.
.\"*********************************************************
.SH FAQ
.I http://openvpn.net/faq.html
.\"*********************************************************
.SH HOWTO
For a more comprehensive guide to setting up OpenVPN
in a production setting, see the OpenVPN HOWTO at
.I http://openvpn.net/howto.html
.\"*********************************************************
.SH PROTOCOL
For a description of OpenVPN's underlying protocol,
see 
.I http://openvpn.net/security.html
.\"*********************************************************
.SH WEB
OpenVPN's web site is at
.I http://openvpn.net/

Go here to download the latest version of OpenVPN, subscribe
to the mailing lists, read the mailing list
archives, or browse the SVN repository.
.\"*********************************************************
.SH BUGS
Report all bugs to the OpenVPN team <info@openvpn.net>.
.\"*********************************************************
.SH "SEE ALSO"
.BR dhcpcd (8),
.BR ifconfig (8),
.BR openssl (1),
.BR route (8),
.BR scp (1)
.BR ssh (1)
.\"*********************************************************
.SH NOTES 
.LP
This product includes software developed by the
OpenSSL Project (
.I http://www.openssl.org/
)

For more information on the TLS protocol, see
.I http://www.ietf.org/rfc/rfc2246.txt

For more information on the LZO real-time compression library see
.I http://www.oberhumer.com/opensource/lzo/
.\"*********************************************************
.SH COPYRIGHT
Copyright (C) 2002-2009 OpenVPN Technologies, Inc. This program is free software;
you can redistribute it and/or modify
it under the terms of the GNU General Public License version 2
as published by the Free Software Foundation.
.\"*********************************************************
.SH AUTHORS
James Yonan <jim@yonan.net><|MERGE_RESOLUTION|>--- conflicted
+++ resolved
@@ -5321,10 +5321,6 @@
 .B n
 is the verification level.  Only set for TLS connections.  Set prior
 to execution of
-<<<<<<< HEAD
-.B \-\-tls-verify
-script.
-=======
 .B --tls-verify
 script. This is in the form of a hex string like "37AB46E0", which is
 suitable for doing serial-based OCSP queries (with OpenSSL, you have
@@ -5332,7 +5328,6 @@
 the value from the certificate it will be an empty string, so your
 code should check that.
 See the contrib/OCSP_check/OCSP_check.sh script for an example.
->>>>>>> fa47f0a3
 .\"*********************************************************
 .TP
 .B tun_mtu
